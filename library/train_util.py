# common functions for training

import argparse
import ast
import asyncio
import datetime
import importlib
import json
import pathlib
import re
import shutil
import time
from typing import (
    Dict,
    List,
    NamedTuple,
    Optional,
    Sequence,
    Tuple,
    Union,
)
from accelerate import Accelerator, InitProcessGroupKwargs, DistributedDataParallelKwargs, PartialState
import gc
import glob
import math
import os
import random
import hashlib
import subprocess
from io import BytesIO
import toml

from tqdm import tqdm
import torch
from torch.nn.parallel import DistributedDataParallel as DDP
from torch.optim import Optimizer
from torchvision import transforms
from transformers import CLIPTokenizer, CLIPTextModel, CLIPTextModelWithProjection
import transformers
from diffusers.optimization import SchedulerType, TYPE_TO_SCHEDULER_FUNCTION
from diffusers import (
    StableDiffusionPipeline,
    DDPMScheduler,
    EulerAncestralDiscreteScheduler,
    DPMSolverMultistepScheduler,
    DPMSolverSinglestepScheduler,
    LMSDiscreteScheduler,
    PNDMScheduler,
    DDIMScheduler,
    EulerDiscreteScheduler,
    HeunDiscreteScheduler,
    KDPM2DiscreteScheduler,
    KDPM2AncestralDiscreteScheduler,
    AutoencoderKL,
)
from library import custom_train_functions
from library.original_unet import UNet2DConditionModel
from huggingface_hub import hf_hub_download
import numpy as np
from PIL import Image
import cv2
import safetensors.torch
from library.lpw_stable_diffusion import StableDiffusionLongPromptWeightingPipeline
import library.model_util as model_util
import library.huggingface_util as huggingface_util
import library.sai_model_spec as sai_model_spec

# from library.attention_processors import FlashAttnProcessor
# from library.hypernetwork import replace_attentions_for_hypernetwork
from library.original_unet import UNet2DConditionModel

# Tokenizer: checkpointから読み込むのではなくあらかじめ提供されているものを使う
TOKENIZER_PATH = "openai/clip-vit-large-patch14"
V2_STABLE_DIFFUSION_PATH = "stabilityai/stable-diffusion-2"  # ここからtokenizerだけ使う v2とv2.1はtokenizer仕様は同じ

# checkpointファイル名
EPOCH_STATE_NAME = "{}-{:06d}-state"
EPOCH_FILE_NAME = "{}-{:06d}"
EPOCH_DIFFUSERS_DIR_NAME = "{}-{:06d}"
LAST_STATE_NAME = "{}-state"
DEFAULT_EPOCH_NAME = "epoch"
DEFAULT_LAST_OUTPUT_NAME = "last"

DEFAULT_STEP_NAME = "at"
STEP_STATE_NAME = "{}-step{:08d}-state"
STEP_FILE_NAME = "{}-step{:08d}"
STEP_DIFFUSERS_DIR_NAME = "{}-step{:08d}"

# region dataset

IMAGE_EXTENSIONS = [".png", ".jpg", ".jpeg", ".webp", ".bmp", ".PNG", ".JPG", ".JPEG", ".WEBP", ".BMP"]

try:
    import pillow_avif

    IMAGE_EXTENSIONS.extend([".avif", ".AVIF"])
except:
    pass

# JPEG-XL on Linux
try:
    from jxlpy import JXLImagePlugin

    IMAGE_EXTENSIONS.extend([".jxl", ".JXL"])
except:
    pass

# JPEG-XL on Windows
try:
    import pillow_jxl

    IMAGE_EXTENSIONS.extend([".jxl", ".JXL"])
except:
    pass

IMAGE_TRANSFORMS = transforms.Compose(
    [
        transforms.ToTensor(),
        transforms.Normalize([0.5], [0.5]),
    ]
)

TEXT_ENCODER_OUTPUTS_CACHE_SUFFIX = "_te_outputs.npz"


class ImageInfo:
    def __init__(self, image_key: str, num_repeats: int, caption: str, is_reg: bool, absolute_path: str) -> None:
        self.image_key: str = image_key
        self.num_repeats: int = num_repeats
        self.caption: str = caption
        self.is_reg: bool = is_reg
        self.absolute_path: str = absolute_path
        self.image_size: Tuple[int, int] = None
        self.resized_size: Tuple[int, int] = None
        self.bucket_reso: Tuple[int, int] = None
        self.latents: torch.Tensor = None
        self.latents_flipped: torch.Tensor = None
        self.latents_npz: str = None
        self.latents_original_size: Tuple[int, int] = None  # original image size, not latents size
        self.latents_crop_ltrb: Tuple[int, int] = None  # crop left top right bottom in original pixel size, not latents size
        self.cond_img_path: str = None
        self.image: Optional[Image.Image] = None  # optional, original PIL Image
        # SDXL, optional
        self.text_encoder_outputs_npz: Optional[str] = None
        self.text_encoder_outputs1: Optional[torch.Tensor] = None
        self.text_encoder_outputs2: Optional[torch.Tensor] = None
        self.text_encoder_pool2: Optional[torch.Tensor] = None


class BucketManager:
    def __init__(self, no_upscale, max_reso, min_size, max_size, reso_steps) -> None:
        if max_size is not None:
            if max_reso is not None:
                assert max_size >= max_reso[0], "the max_size should be larger than the width of max_reso"
                assert max_size >= max_reso[1], "the max_size should be larger than the height of max_reso"
            if min_size is not None:
                assert max_size >= min_size, "the max_size should be larger than the min_size"

        self.no_upscale = no_upscale
        if max_reso is None:
            self.max_reso = None
            self.max_area = None
        else:
            self.max_reso = max_reso
            self.max_area = max_reso[0] * max_reso[1]
        self.min_size = min_size
        self.max_size = max_size
        self.reso_steps = reso_steps

        self.resos = []
        self.reso_to_id = {}
        self.buckets = []  # 前処理時は (image_key, image, original size, crop left/top)、学習時は image_key

    def add_image(self, reso, image_or_info):
        bucket_id = self.reso_to_id[reso]
        self.buckets[bucket_id].append(image_or_info)

    def shuffle(self):
        for bucket in self.buckets:
            random.shuffle(bucket)

    def sort(self):
        # 解像度順にソートする（表示時、メタデータ格納時の見栄えをよくするためだけ）。bucketsも入れ替えてreso_to_idも振り直す
        sorted_resos = self.resos.copy()
        sorted_resos.sort()

        sorted_buckets = []
        sorted_reso_to_id = {}
        for i, reso in enumerate(sorted_resos):
            bucket_id = self.reso_to_id[reso]
            sorted_buckets.append(self.buckets[bucket_id])
            sorted_reso_to_id[reso] = i

        self.resos = sorted_resos
        self.buckets = sorted_buckets
        self.reso_to_id = sorted_reso_to_id

    def make_buckets(self):
        resos = model_util.make_bucket_resolutions(self.max_reso, self.min_size, self.max_size, self.reso_steps)
        self.set_predefined_resos(resos)

    def set_predefined_resos(self, resos):
        # 規定サイズから選ぶ場合の解像度、aspect ratioの情報を格納しておく
        self.predefined_resos = resos.copy()
        self.predefined_resos_set = set(resos)
        self.predefined_aspect_ratios = np.array([w / h for w, h in resos])

    def add_if_new_reso(self, reso):
        if reso not in self.reso_to_id:
            bucket_id = len(self.resos)
            self.reso_to_id[reso] = bucket_id
            self.resos.append(reso)
            self.buckets.append([])
            # print(reso, bucket_id, len(self.buckets))

    def round_to_steps(self, x):
        x = int(x + 0.5)
        return x - x % self.reso_steps

    def select_bucket(self, image_width, image_height):
        aspect_ratio = image_width / image_height
        if not self.no_upscale:
            # 拡大および縮小を行う
            # 同じaspect ratioがあるかもしれないので（fine tuningで、no_upscale=Trueで前処理した場合）、解像度が同じものを優先する
            reso = (image_width, image_height)
            if reso in self.predefined_resos_set:
                pass
            else:
                ar_errors = self.predefined_aspect_ratios - aspect_ratio
                predefined_bucket_id = np.abs(ar_errors).argmin()  # 当該解像度以外でaspect ratio errorが最も少ないもの
                reso = self.predefined_resos[predefined_bucket_id]

            ar_reso = reso[0] / reso[1]
            if aspect_ratio > ar_reso:  # 横が長い→縦を合わせる
                scale = reso[1] / image_height
            else:
                scale = reso[0] / image_width

            resized_size = (int(image_width * scale + 0.5), int(image_height * scale + 0.5))
            # print("use predef", image_width, image_height, reso, resized_size)
        else:
            # 縮小のみを行う
            if image_width * image_height > self.max_area:
                # 画像が大きすぎるのでアスペクト比を保ったまま縮小することを前提にbucketを決める
                resized_width = math.sqrt(self.max_area * aspect_ratio)
                resized_height = self.max_area / resized_width
                assert abs(resized_width / resized_height - aspect_ratio) < 1e-2, "aspect is illegal"

                # リサイズ後の短辺または長辺をreso_steps単位にする：aspect ratioの差が少ないほうを選ぶ
                # 元のbucketingと同じロジック
                b_width_rounded = self.round_to_steps(resized_width)
                b_height_in_wr = self.round_to_steps(b_width_rounded / aspect_ratio)
                ar_width_rounded = b_width_rounded / b_height_in_wr

                b_height_rounded = self.round_to_steps(resized_height)
                b_width_in_hr = self.round_to_steps(b_height_rounded * aspect_ratio)
                ar_height_rounded = b_width_in_hr / b_height_rounded

                # print(b_width_rounded, b_height_in_wr, ar_width_rounded)
                # print(b_width_in_hr, b_height_rounded, ar_height_rounded)

                if abs(ar_width_rounded - aspect_ratio) < abs(ar_height_rounded - aspect_ratio):
                    resized_size = (b_width_rounded, int(b_width_rounded / aspect_ratio + 0.5))
                else:
                    resized_size = (int(b_height_rounded * aspect_ratio + 0.5), b_height_rounded)
                # print(resized_size)
            else:
                resized_size = (image_width, image_height)  # リサイズは不要

            # 画像のサイズ未満をbucketのサイズとする（paddingせずにcroppingする）
            bucket_width = resized_size[0] - resized_size[0] % self.reso_steps
            bucket_height = resized_size[1] - resized_size[1] % self.reso_steps
            # print("use arbitrary", image_width, image_height, resized_size, bucket_width, bucket_height)

            reso = (bucket_width, bucket_height)

        self.add_if_new_reso(reso)

        ar_error = (reso[0] / reso[1]) - aspect_ratio
        return reso, resized_size, ar_error

    @staticmethod
    def get_crop_ltrb(bucket_reso: Tuple[int, int], image_size: Tuple[int, int]):
        # Stability AIの前処理に合わせてcrop left/topを計算する。crop rightはflipのaugmentationのために求める
        # Calculate crop left/top according to the preprocessing of Stability AI. Crop right is calculated for flip augmentation.

        bucket_ar = bucket_reso[0] / bucket_reso[1]
        image_ar = image_size[0] / image_size[1]
        if bucket_ar > image_ar:
            # bucketのほうが横長→縦を合わせる
            resized_width = bucket_reso[1] * image_ar
            resized_height = bucket_reso[1]
        else:
            resized_width = bucket_reso[0]
            resized_height = bucket_reso[0] / image_ar
        crop_left = (bucket_reso[0] - resized_width) // 2
        crop_top = (bucket_reso[1] - resized_height) // 2
        crop_right = crop_left + resized_width
        crop_bottom = crop_top + resized_height
        return crop_left, crop_top, crop_right, crop_bottom


class BucketBatchIndex(NamedTuple):
    bucket_index: int
    bucket_batch_size: int
    batch_index: int


class AugHelper:
    # albumentationsへの依存をなくしたがとりあえず同じinterfaceを持たせる

    def __init__(self):
        pass

    def color_aug(self, image: np.ndarray):
        # self.color_aug_method = albu.OneOf(
        #     [
        #         albu.HueSaturationValue(8, 0, 0, p=0.5),
        #         albu.RandomGamma((95, 105), p=0.5),
        #     ],
        #     p=0.33,
        # )
        hue_shift_limit = 8

        # remove dependency to albumentations
        if random.random() <= 0.33:
            if random.random() > 0.5:
                # hue shift
                hsv_img = cv2.cvtColor(image, cv2.COLOR_BGR2HSV)
                hue_shift = random.uniform(-hue_shift_limit, hue_shift_limit)
                if hue_shift < 0:
                    hue_shift = 180 + hue_shift
                hsv_img[:, :, 0] = (hsv_img[:, :, 0] + hue_shift) % 180
                image = cv2.cvtColor(hsv_img, cv2.COLOR_HSV2BGR)
            else:
                # random gamma
                gamma = random.uniform(0.95, 1.05)
                image = np.clip(image**gamma, 0, 255).astype(np.uint8)

        return {"image": image}

    def get_augmentor(self, use_color_aug: bool):  # -> Optional[Callable[[np.ndarray], Dict[str, np.ndarray]]]:
        return self.color_aug if use_color_aug else None


class BaseSubset:
    def __init__(
        self,
        image_dir: Optional[str],
        num_repeats: int,
        shuffle_caption: bool,
        caption_separator: str,
        keep_tokens: int,
        keep_tokens_separator: str,
        color_aug: bool,
        flip_aug: bool,
        face_crop_aug_range: Optional[Tuple[float, float]],
        random_crop: bool,
        caption_dropout_rate: float,
        caption_dropout_every_n_epochs: int,
        caption_tag_dropout_rate: float,
        caption_prefix: Optional[str],
        caption_suffix: Optional[str],
        token_warmup_min: int,
        token_warmup_step: Union[float, int],
    ) -> None:
        self.image_dir = image_dir
        self.num_repeats = num_repeats
        self.shuffle_caption = shuffle_caption
        self.caption_separator = caption_separator
        self.keep_tokens = keep_tokens
        self.keep_tokens_separator = keep_tokens_separator
        self.color_aug = color_aug
        self.flip_aug = flip_aug
        self.face_crop_aug_range = face_crop_aug_range
        self.random_crop = random_crop
        self.caption_dropout_rate = caption_dropout_rate
        self.caption_dropout_every_n_epochs = caption_dropout_every_n_epochs
        self.caption_tag_dropout_rate = caption_tag_dropout_rate
        self.caption_prefix = caption_prefix
        self.caption_suffix = caption_suffix

        self.token_warmup_min = token_warmup_min  # step=0におけるタグの数
        self.token_warmup_step = token_warmup_step  # N（N<1ならN*max_train_steps）ステップ目でタグの数が最大になる

        self.img_count = 0


class DreamBoothSubset(BaseSubset):
    def __init__(
        self,
        image_dir: str,
        is_reg: bool,
        class_tokens: Optional[str],
        caption_extension: str,
        num_repeats,
        shuffle_caption,
        caption_separator: str,
        keep_tokens,
        keep_tokens_separator,
        color_aug,
        flip_aug,
        face_crop_aug_range,
        random_crop,
        caption_dropout_rate,
        caption_dropout_every_n_epochs,
        caption_tag_dropout_rate,
        caption_prefix,
        caption_suffix,
        token_warmup_min,
        token_warmup_step,
    ) -> None:
        assert image_dir is not None, "image_dir must be specified / image_dirは指定が必須です"

        super().__init__(
            image_dir,
            num_repeats,
            shuffle_caption,
            caption_separator,
            keep_tokens,
            keep_tokens_separator,
            color_aug,
            flip_aug,
            face_crop_aug_range,
            random_crop,
            caption_dropout_rate,
            caption_dropout_every_n_epochs,
            caption_tag_dropout_rate,
            caption_prefix,
            caption_suffix,
            token_warmup_min,
            token_warmup_step,
        )

        self.is_reg = is_reg
        self.class_tokens = class_tokens
        self.caption_extension = caption_extension
        if self.caption_extension and not self.caption_extension.startswith("."):
            self.caption_extension = "." + self.caption_extension

    def __eq__(self, other) -> bool:
        if not isinstance(other, DreamBoothSubset):
            return NotImplemented
        return self.image_dir == other.image_dir


class FineTuningSubset(BaseSubset):
    def __init__(
        self,
        image_dir,
        metadata_file: str,
        num_repeats,
        shuffle_caption,
        caption_separator,
        keep_tokens,
        keep_tokens_separator,
        color_aug,
        flip_aug,
        face_crop_aug_range,
        random_crop,
        caption_dropout_rate,
        caption_dropout_every_n_epochs,
        caption_tag_dropout_rate,
        caption_prefix,
        caption_suffix,
        token_warmup_min,
        token_warmup_step,
    ) -> None:
        assert metadata_file is not None, "metadata_file must be specified / metadata_fileは指定が必須です"

        super().__init__(
            image_dir,
            num_repeats,
            shuffle_caption,
            caption_separator,
            keep_tokens,
            keep_tokens_separator,
            color_aug,
            flip_aug,
            face_crop_aug_range,
            random_crop,
            caption_dropout_rate,
            caption_dropout_every_n_epochs,
            caption_tag_dropout_rate,
            caption_prefix,
            caption_suffix,
            token_warmup_min,
            token_warmup_step,
        )

        self.metadata_file = metadata_file

    def __eq__(self, other) -> bool:
        if not isinstance(other, FineTuningSubset):
            return NotImplemented
        return self.metadata_file == other.metadata_file


class ControlNetSubset(BaseSubset):
    def __init__(
        self,
        image_dir: str,
        conditioning_data_dir: str,
        caption_extension: str,
        num_repeats,
        shuffle_caption,
        caption_separator,
        keep_tokens,
        keep_tokens_separator,
        color_aug,
        flip_aug,
        face_crop_aug_range,
        random_crop,
        caption_dropout_rate,
        caption_dropout_every_n_epochs,
        caption_tag_dropout_rate,
        caption_prefix,
        caption_suffix,
        token_warmup_min,
        token_warmup_step,
    ) -> None:
        assert image_dir is not None, "image_dir must be specified / image_dirは指定が必須です"

        super().__init__(
            image_dir,
            num_repeats,
            shuffle_caption,
            caption_separator,
            keep_tokens,
            keep_tokens_separator,
            color_aug,
            flip_aug,
            face_crop_aug_range,
            random_crop,
            caption_dropout_rate,
            caption_dropout_every_n_epochs,
            caption_tag_dropout_rate,
            caption_prefix,
            caption_suffix,
            token_warmup_min,
            token_warmup_step,
        )

        self.conditioning_data_dir = conditioning_data_dir
        self.caption_extension = caption_extension
        if self.caption_extension and not self.caption_extension.startswith("."):
            self.caption_extension = "." + self.caption_extension

    def __eq__(self, other) -> bool:
        if not isinstance(other, ControlNetSubset):
            return NotImplemented
        return self.image_dir == other.image_dir and self.conditioning_data_dir == other.conditioning_data_dir


class BaseDataset(torch.utils.data.Dataset):
    def __init__(
        self,
        tokenizer: Union[CLIPTokenizer, List[CLIPTokenizer]],
        max_token_length: int,
        resolution: Optional[Tuple[int, int]],
        network_multiplier: float,
        debug_dataset: bool,
    ) -> None:
        super().__init__()

        self.tokenizers = tokenizer if isinstance(tokenizer, list) else [tokenizer]

        self.max_token_length = max_token_length
        # width/height is used when enable_bucket==False
        self.width, self.height = (None, None) if resolution is None else resolution
        self.network_multiplier = network_multiplier
        self.debug_dataset = debug_dataset

        self.subsets: List[Union[DreamBoothSubset, FineTuningSubset]] = []

        self.token_padding_disabled = False
        self.tag_frequency = {}
        self.XTI_layers = None
        self.token_strings = None

        self.enable_bucket = False
        self.bucket_manager: BucketManager = None  # not initialized
        self.min_bucket_reso = None
        self.max_bucket_reso = None
        self.bucket_reso_steps = None
        self.bucket_no_upscale = None
        self.bucket_info = None  # for metadata

        self.tokenizer_max_length = self.tokenizers[0].model_max_length if max_token_length is None else max_token_length + 2

        self.current_epoch: int = 0  # インスタンスがepochごとに新しく作られるようなので外側から渡さないとダメ

        self.current_step: int = 0
        self.max_train_steps: int = 0
        self.seed: int = 0

        # augmentation
        self.aug_helper = AugHelper()

        self.image_transforms = IMAGE_TRANSFORMS

        self.image_data: Dict[str, ImageInfo] = {}
        self.image_to_subset: Dict[str, Union[DreamBoothSubset, FineTuningSubset]] = {}

        self.replacements = {}

        # caching
        self.caching_mode = None  # None, 'latents', 'text'

    def set_seed(self, seed):
        self.seed = seed

    def set_caching_mode(self, mode):
        self.caching_mode = mode

    def set_current_epoch(self, epoch):
        if not self.current_epoch == epoch:  # epochが切り替わったらバケツをシャッフルする
            self.shuffle_buckets()
        self.current_epoch = epoch

    def set_current_step(self, step):
        self.current_step = step

    def set_max_train_steps(self, max_train_steps):
        self.max_train_steps = max_train_steps

    def set_tag_frequency(self, dir_name, captions):
        frequency_for_dir = self.tag_frequency.get(dir_name, {})
        self.tag_frequency[dir_name] = frequency_for_dir
        for caption in captions:
            for tag in caption.split(","):
                tag = tag.strip()
                if tag:
                    tag = tag.lower()
                    frequency = frequency_for_dir.get(tag, 0)
                    frequency_for_dir[tag] = frequency + 1

    def disable_token_padding(self):
        self.token_padding_disabled = True

    def enable_XTI(self, layers=None, token_strings=None):
        self.XTI_layers = layers
        self.token_strings = token_strings

    def add_replacement(self, str_from, str_to):
        self.replacements[str_from] = str_to

    def process_caption(self, subset: BaseSubset, caption):
        # caption に prefix/suffix を付ける
        if subset.caption_prefix:
            caption = subset.caption_prefix + " " + caption
        if subset.caption_suffix:
            caption = caption + " " + subset.caption_suffix

        # dropoutの決定：tag dropがこのメソッド内にあるのでここで行うのが良い
        is_drop_out = subset.caption_dropout_rate > 0 and random.random() < subset.caption_dropout_rate
        is_drop_out = (
            is_drop_out
            or subset.caption_dropout_every_n_epochs > 0
            and self.current_epoch % subset.caption_dropout_every_n_epochs == 0
        )

        if is_drop_out:
            caption = ""
        else:
            if subset.shuffle_caption or subset.token_warmup_step > 0 or subset.caption_tag_dropout_rate > 0:
                fixed_tokens = []
                flex_tokens = []
                if (
                    hasattr(subset, "keep_tokens_separator")
                    and subset.keep_tokens_separator
                    and subset.keep_tokens_separator in caption
                ):
                    fixed_part, flex_part = caption.split(subset.keep_tokens_separator, 1)
                    fixed_tokens = [t.strip() for t in fixed_part.split(subset.caption_separator) if t.strip()]
                    flex_tokens = [t.strip() for t in flex_part.split(subset.caption_separator) if t.strip()]
                else:
                    tokens = [t.strip() for t in caption.strip().split(subset.caption_separator)]
                    flex_tokens = tokens[:]
                    if subset.keep_tokens > 0:
                        fixed_tokens = flex_tokens[: subset.keep_tokens]
                        flex_tokens = tokens[subset.keep_tokens :]

                if subset.token_warmup_step < 1:  # 初回に上書きする
                    subset.token_warmup_step = math.floor(subset.token_warmup_step * self.max_train_steps)
                if subset.token_warmup_step and self.current_step < subset.token_warmup_step:
                    tokens_len = (
                        math.floor(
                            (self.current_step) * ((len(flex_tokens) - subset.token_warmup_min) / (subset.token_warmup_step))
                        )
                        + subset.token_warmup_min
                    )
                    flex_tokens = flex_tokens[:tokens_len]

                def dropout_tags(tokens):
                    if subset.caption_tag_dropout_rate <= 0:
                        return tokens
                    l = []
                    for token in tokens:
                        if random.random() >= subset.caption_tag_dropout_rate:
                            l.append(token)
                    return l

                if subset.shuffle_caption:
                    random.shuffle(flex_tokens)

                flex_tokens = dropout_tags(flex_tokens)

                caption = ", ".join(fixed_tokens + flex_tokens)

            # textual inversion対応
            for str_from, str_to in self.replacements.items():
                if str_from == "":
                    # replace all
                    if type(str_to) == list:
                        caption = random.choice(str_to)
                    else:
                        caption = str_to
                else:
                    caption = caption.replace(str_from, str_to)

        return caption

    def get_input_ids(self, caption, tokenizer=None):
        if tokenizer is None:
            tokenizer = self.tokenizers[0]

        input_ids = tokenizer(
            caption, padding="max_length", truncation=True, max_length=self.tokenizer_max_length, return_tensors="pt"
        ).input_ids

        if self.tokenizer_max_length > tokenizer.model_max_length:
            input_ids = input_ids.squeeze(0)
            iids_list = []
            if tokenizer.pad_token_id == tokenizer.eos_token_id:
                # v1
                # 77以上の時は "<BOS> .... <EOS> <EOS> <EOS>" でトータル227とかになっているので、"<BOS>...<EOS>"の三連に変換する
                # 1111氏のやつは , で区切る、とかしているようだが　とりあえず単純に
                for i in range(
                    1, self.tokenizer_max_length - tokenizer.model_max_length + 2, tokenizer.model_max_length - 2
                ):  # (1, 152, 75)
                    ids_chunk = (
                        input_ids[0].unsqueeze(0),
                        input_ids[i : i + tokenizer.model_max_length - 2],
                        input_ids[-1].unsqueeze(0),
                    )
                    ids_chunk = torch.cat(ids_chunk)
                    iids_list.append(ids_chunk)
            else:
                # v2 or SDXL
                # 77以上の時は "<BOS> .... <EOS> <PAD> <PAD>..." でトータル227とかになっているので、"<BOS>...<EOS> <PAD> <PAD> ..."の三連に変換する
                for i in range(1, self.tokenizer_max_length - tokenizer.model_max_length + 2, tokenizer.model_max_length - 2):
                    ids_chunk = (
                        input_ids[0].unsqueeze(0),  # BOS
                        input_ids[i : i + tokenizer.model_max_length - 2],
                        input_ids[-1].unsqueeze(0),
                    )  # PAD or EOS
                    ids_chunk = torch.cat(ids_chunk)

                    # 末尾が <EOS> <PAD> または <PAD> <PAD> の場合は、何もしなくてよい
                    # 末尾が x <PAD/EOS> の場合は末尾を <EOS> に変える（x <EOS> なら結果的に変化なし）
                    if ids_chunk[-2] != tokenizer.eos_token_id and ids_chunk[-2] != tokenizer.pad_token_id:
                        ids_chunk[-1] = tokenizer.eos_token_id
                    # 先頭が <BOS> <PAD> ... の場合は <BOS> <EOS> <PAD> ... に変える
                    if ids_chunk[1] == tokenizer.pad_token_id:
                        ids_chunk[1] = tokenizer.eos_token_id

                    iids_list.append(ids_chunk)

            input_ids = torch.stack(iids_list)  # 3,77
        return input_ids

    def register_image(self, info: ImageInfo, subset: BaseSubset):
        self.image_data[info.image_key] = info
        self.image_to_subset[info.image_key] = subset

    def make_buckets(self):
        """
        bucketingを行わない場合も呼び出し必須（ひとつだけbucketを作る）
        min_size and max_size are ignored when enable_bucket is False
        """
        print("loading image sizes.")
        for info in tqdm(self.image_data.values()):
            if info.image_size is None:
                info.image_size = self.get_image_size(info.absolute_path)

        if self.enable_bucket:
            print("make buckets")
        else:
            print("prepare dataset")

        # bucketを作成し、画像をbucketに振り分ける
        if self.enable_bucket:
            if self.bucket_manager is None:  # fine tuningの場合でmetadataに定義がある場合は、すでに初期化済み
                self.bucket_manager = BucketManager(
                    self.bucket_no_upscale,
                    (self.width, self.height),
                    self.min_bucket_reso,
                    self.max_bucket_reso,
                    self.bucket_reso_steps,
                )
                if not self.bucket_no_upscale:
                    self.bucket_manager.make_buckets()
                else:
                    print(
                        "min_bucket_reso and max_bucket_reso are ignored if bucket_no_upscale is set, because bucket reso is defined by image size automatically / bucket_no_upscaleが指定された場合は、bucketの解像度は画像サイズから自動計算されるため、min_bucket_resoとmax_bucket_resoは無視されます"
                    )

            img_ar_errors = []
            for image_info in self.image_data.values():
                image_width, image_height = image_info.image_size
                image_info.bucket_reso, image_info.resized_size, ar_error = self.bucket_manager.select_bucket(
                    image_width, image_height
                )

                # print(image_info.image_key, image_info.bucket_reso)
                img_ar_errors.append(abs(ar_error))

            self.bucket_manager.sort()
        else:
            self.bucket_manager = BucketManager(False, (self.width, self.height), None, None, None)
            self.bucket_manager.set_predefined_resos([(self.width, self.height)])  # ひとつの固定サイズbucketのみ
            for image_info in self.image_data.values():
                image_width, image_height = image_info.image_size
                image_info.bucket_reso, image_info.resized_size, _ = self.bucket_manager.select_bucket(image_width, image_height)

        for image_info in self.image_data.values():
            for _ in range(image_info.num_repeats):
                self.bucket_manager.add_image(image_info.bucket_reso, image_info.image_key)

        # bucket情報を表示、格納する
        if self.enable_bucket:
            self.bucket_info = {"buckets": {}}
            print("number of images (including repeats) / 各bucketの画像枚数（繰り返し回数を含む）")
            for i, (reso, bucket) in enumerate(zip(self.bucket_manager.resos, self.bucket_manager.buckets)):
                count = len(bucket)
                if count > 0:
                    self.bucket_info["buckets"][i] = {"resolution": reso, "count": len(bucket)}
                    print(f"bucket {i}: resolution {reso}, count: {len(bucket)}")

            img_ar_errors = np.array(img_ar_errors)
            mean_img_ar_error = np.mean(np.abs(img_ar_errors))
            self.bucket_info["mean_img_ar_error"] = mean_img_ar_error
            print(f"mean ar error (without repeats): {mean_img_ar_error}")

        # データ参照用indexを作る。このindexはdatasetのshuffleに用いられる
        self.buckets_indices: List(BucketBatchIndex) = []
        for bucket_index, bucket in enumerate(self.bucket_manager.buckets):
            batch_count = int(math.ceil(len(bucket) / self.batch_size))
            for batch_index in range(batch_count):
                self.buckets_indices.append(BucketBatchIndex(bucket_index, self.batch_size, batch_index))

            # ↓以下はbucketごとのbatch件数があまりにも増えて混乱を招くので元に戻す
            # 　学習時はステップ数がランダムなので、同一画像が同一batch内にあってもそれほど悪影響はないであろう、と考えられる
            #
            # # bucketが細分化されることにより、ひとつのbucketに一種類の画像のみというケースが増え、つまりそれは
            # # ひとつのbatchが同じ画像で占められることになるので、さすがに良くないであろう
            # # そのためバッチサイズを画像種類までに制限する
            # # ただそれでも同一画像が同一バッチに含まれる可能性はあるので、繰り返し回数が少ないほうがshuffleの品質は良くなることは間違いない？
            # # TO DO 正則化画像をepochまたがりで利用する仕組み
            # num_of_image_types = len(set(bucket))
            # bucket_batch_size = min(self.batch_size, num_of_image_types)
            # batch_count = int(math.ceil(len(bucket) / bucket_batch_size))
            # # print(bucket_index, num_of_image_types, bucket_batch_size, batch_count)
            # for batch_index in range(batch_count):
            #   self.buckets_indices.append(BucketBatchIndex(bucket_index, bucket_batch_size, batch_index))
            # ↑ここまで

        self.shuffle_buckets()
        self._length = len(self.buckets_indices)

    def shuffle_buckets(self):
        # set random seed for this epoch
        random.seed(self.seed + self.current_epoch)

        random.shuffle(self.buckets_indices)
        self.bucket_manager.shuffle()

    def verify_bucket_reso_steps(self, min_steps: int):
        assert self.bucket_reso_steps is None or self.bucket_reso_steps % min_steps == 0, (
            f"bucket_reso_steps is {self.bucket_reso_steps}. it must be divisible by {min_steps}.\n"
            + f"bucket_reso_stepsが{self.bucket_reso_steps}です。{min_steps}で割り切れる必要があります"
        )

    def is_latent_cacheable(self):
        return all([not subset.color_aug and not subset.random_crop for subset in self.subsets])

    def is_text_encoder_output_cacheable(self):
        return all(
            [
                not (
                    subset.caption_dropout_rate > 0
                    or subset.shuffle_caption
                    or subset.token_warmup_step > 0
                    or subset.caption_tag_dropout_rate > 0
                )
                for subset in self.subsets
            ]
        )

    def cache_latents(self, vae, vae_batch_size=1, cache_to_disk=False, is_main_process=True):
        # マルチGPUには対応していないので、そちらはtools/cache_latents.pyを使うこと
        print("caching latents.")

        image_infos = list(self.image_data.values())

        # sort by resolution
        image_infos.sort(key=lambda info: info.bucket_reso[0] * info.bucket_reso[1])

        # split by resolution
        batches = []
        batch = []
        print("checking cache validity...")
        for info in tqdm(image_infos):
            subset = self.image_to_subset[info.image_key]

            if info.latents_npz is not None:  # fine tuning dataset
                continue

            # check disk cache exists and size of latents
            if cache_to_disk:
                info.latents_npz = os.path.splitext(info.absolute_path)[0] + ".npz"
                if not is_main_process:  # store to info only
                    continue

                cache_available = is_disk_cached_latents_is_expected(info.bucket_reso, info.latents_npz, subset.flip_aug)

                if cache_available:  # do not add to batch
                    continue

            # if last member of batch has different resolution, flush the batch
            if len(batch) > 0 and batch[-1].bucket_reso != info.bucket_reso:
                batches.append(batch)
                batch = []

            batch.append(info)

            # if number of data in batch is enough, flush the batch
            if len(batch) >= vae_batch_size:
                batches.append(batch)
                batch = []

        if len(batch) > 0:
            batches.append(batch)

        if cache_to_disk and not is_main_process:  # if cache to disk, don't cache latents in non-main process, set to info only
            return

        # iterate batches: batch doesn't have image, image will be loaded in cache_batch_latents and discarded
        print("caching latents...")
        for batch in tqdm(batches, smoothing=1, total=len(batches)):
            cache_batch_latents(vae, cache_to_disk, batch, subset.flip_aug, subset.random_crop)

    # weight_dtypeを指定するとText Encoderそのもの、およひ出力がweight_dtypeになる
    # SDXLでのみ有効だが、datasetのメソッドとする必要があるので、sdxl_train_util.pyではなくこちらに実装する
    # SD1/2に対応するにはv2のフラグを持つ必要があるので後回し
    def cache_text_encoder_outputs(
        self, tokenizers, text_encoders, device, weight_dtype, cache_to_disk=False, is_main_process=True
    ):
        assert len(tokenizers) == 2, "only support SDXL"

        # latentsのキャッシュと同様に、ディスクへのキャッシュに対応する
        # またマルチGPUには対応していないので、そちらはtools/cache_latents.pyを使うこと
        print("caching text encoder outputs.")
        image_infos = list(self.image_data.values())

        print("checking cache existence...")
        image_infos_to_cache = []
        for info in tqdm(image_infos):
            # subset = self.image_to_subset[info.image_key]
            if cache_to_disk:
                te_out_npz = os.path.splitext(info.absolute_path)[0] + TEXT_ENCODER_OUTPUTS_CACHE_SUFFIX
                info.text_encoder_outputs_npz = te_out_npz

                if not is_main_process:  # store to info only
                    continue

                if os.path.exists(te_out_npz):
                    continue

            image_infos_to_cache.append(info)

        if cache_to_disk and not is_main_process:  # if cache to disk, don't cache latents in non-main process, set to info only
            return

        # prepare tokenizers and text encoders
        for text_encoder in text_encoders:
            text_encoder.to(device)
            if weight_dtype is not None:
                text_encoder.to(dtype=weight_dtype)

        # create batch
        batch = []
        batches = []
        for info in image_infos_to_cache:
            input_ids1 = self.get_input_ids(info.caption, tokenizers[0])
            input_ids2 = self.get_input_ids(info.caption, tokenizers[1])
            batch.append((info, input_ids1, input_ids2))

            if len(batch) >= self.batch_size:
                batches.append(batch)
                batch = []

        if len(batch) > 0:
            batches.append(batch)

        # iterate batches: call text encoder and cache outputs for memory or disk
        print("caching text encoder outputs...")
        for batch in tqdm(batches):
            infos, input_ids1, input_ids2 = zip(*batch)
            input_ids1 = torch.stack(input_ids1, dim=0)
            input_ids2 = torch.stack(input_ids2, dim=0)
            cache_batch_text_encoder_outputs(
                infos, tokenizers, text_encoders, self.max_token_length, cache_to_disk, input_ids1, input_ids2, weight_dtype
            )

    def get_image_size(self, image_path):
        image = Image.open(image_path)
        return image.size

    def load_image_with_face_info(self, subset: BaseSubset, image_path: str):
        img = load_image(image_path)

        face_cx = face_cy = face_w = face_h = 0
        if subset.face_crop_aug_range is not None:
            tokens = os.path.splitext(os.path.basename(image_path))[0].split("_")
            if len(tokens) >= 5:
                face_cx = int(tokens[-4])
                face_cy = int(tokens[-3])
                face_w = int(tokens[-2])
                face_h = int(tokens[-1])

        return img, face_cx, face_cy, face_w, face_h

    # いい感じに切り出す
    def crop_target(self, subset: BaseSubset, image, face_cx, face_cy, face_w, face_h):
        height, width = image.shape[0:2]
        if height == self.height and width == self.width:
            return image

        # 画像サイズはsizeより大きいのでリサイズする
        face_size = max(face_w, face_h)
        size = min(self.height, self.width)  # 短いほう
        min_scale = max(self.height / height, self.width / width)  # 画像がモデル入力サイズぴったりになる倍率（最小の倍率）
        min_scale = min(1.0, max(min_scale, size / (face_size * subset.face_crop_aug_range[1])))  # 指定した顔最小サイズ
        max_scale = min(1.0, max(min_scale, size / (face_size * subset.face_crop_aug_range[0])))  # 指定した顔最大サイズ
        if min_scale >= max_scale:  # range指定がmin==max
            scale = min_scale
        else:
            scale = random.uniform(min_scale, max_scale)

        nh = int(height * scale + 0.5)
        nw = int(width * scale + 0.5)
        assert nh >= self.height and nw >= self.width, f"internal error. small scale {scale}, {width}*{height}"
        image = cv2.resize(image, (nw, nh), interpolation=cv2.INTER_AREA)
        face_cx = int(face_cx * scale + 0.5)
        face_cy = int(face_cy * scale + 0.5)
        height, width = nh, nw

        # 顔を中心として448*640とかへ切り出す
        for axis, (target_size, length, face_p) in enumerate(zip((self.height, self.width), (height, width), (face_cy, face_cx))):
            p1 = face_p - target_size // 2  # 顔を中心に持ってくるための切り出し位置

            if subset.random_crop:
                # 背景も含めるために顔を中心に置く確率を高めつつずらす
                range = max(length - face_p, face_p)  # 画像の端から顔中心までの距離の長いほう
                p1 = p1 + (random.randint(0, range) + random.randint(0, range)) - range  # -range ~ +range までのいい感じの乱数
            else:
                # range指定があるときのみ、すこしだけランダムに（わりと適当）
                if subset.face_crop_aug_range[0] != subset.face_crop_aug_range[1]:
                    if face_size > size // 10 and face_size >= 40:
                        p1 = p1 + random.randint(-face_size // 20, +face_size // 20)

            p1 = max(0, min(p1, length - target_size))

            if axis == 0:
                image = image[p1 : p1 + target_size, :]
            else:
                image = image[:, p1 : p1 + target_size]

        return image

    def __len__(self):
        return self._length

    def __getitem__(self, index):
        bucket = self.bucket_manager.buckets[self.buckets_indices[index].bucket_index]
        bucket_batch_size = self.buckets_indices[index].bucket_batch_size
        image_index = self.buckets_indices[index].batch_index * bucket_batch_size

        if self.caching_mode is not None:  # return batch for latents/text encoder outputs caching
            return self.get_item_for_caching(bucket, bucket_batch_size, image_index)

        loss_weights = []
        captions = []
        input_ids_list = []
        input_ids2_list = []
        latents_list = []
        images = []
        original_sizes_hw = []
        crop_top_lefts = []
        target_sizes_hw = []
        flippeds = []  # 変数名が微妙
        text_encoder_outputs1_list = []
        text_encoder_outputs2_list = []
        text_encoder_pool2_list = []

        for image_key in bucket[image_index : image_index + bucket_batch_size]:
            image_info = self.image_data[image_key]
            subset = self.image_to_subset[image_key]
            loss_weights.append(
                self.prior_loss_weight if image_info.is_reg else 1.0
            )  # in case of fine tuning, is_reg is always False

            flipped = subset.flip_aug and random.random() < 0.5  # not flipped or flipped with 50% chance

            # image/latentsを処理する
            if image_info.latents is not None:  # cache_latents=Trueの場合
                original_size = image_info.latents_original_size
                crop_ltrb = image_info.latents_crop_ltrb  # calc values later if flipped
                if not flipped:
                    latents = image_info.latents
                else:
                    latents = image_info.latents_flipped

                image = None
            elif image_info.latents_npz is not None:  # FineTuningDatasetまたはcache_latents_to_disk=Trueの場合
                latents, original_size, crop_ltrb, flipped_latents = load_latents_from_disk(image_info.latents_npz)
                if flipped:
                    latents = flipped_latents
                    del flipped_latents
                latents = torch.FloatTensor(latents)

                image = None
            else:
                # 画像を読み込み、必要ならcropする
                img, face_cx, face_cy, face_w, face_h = self.load_image_with_face_info(subset, image_info.absolute_path)
                im_h, im_w = img.shape[0:2]

                if self.enable_bucket:
                    img, original_size, crop_ltrb = trim_and_resize_if_required(
                        subset.random_crop, img, image_info.bucket_reso, image_info.resized_size
                    )
                else:
                    if face_cx > 0:  # 顔位置情報あり
                        img = self.crop_target(subset, img, face_cx, face_cy, face_w, face_h)
                    elif im_h > self.height or im_w > self.width:
                        assert (
                            subset.random_crop
                        ), f"image too large, but cropping and bucketing are disabled / 画像サイズが大きいのでface_crop_aug_rangeかrandom_crop、またはbucketを有効にしてください: {image_info.absolute_path}"
                        if im_h > self.height:
                            p = random.randint(0, im_h - self.height)
                            img = img[p : p + self.height]
                        if im_w > self.width:
                            p = random.randint(0, im_w - self.width)
                            img = img[:, p : p + self.width]

                    im_h, im_w = img.shape[0:2]
                    assert (
                        im_h == self.height and im_w == self.width
                    ), f"image size is small / 画像サイズが小さいようです: {image_info.absolute_path}"

                    original_size = [im_w, im_h]
                    crop_ltrb = (0, 0, 0, 0)

                # augmentation
                aug = self.aug_helper.get_augmentor(subset.color_aug)
                if aug is not None:
                    img = aug(image=img)["image"]

                if flipped:
                    img = img[:, ::-1, :].copy()  # copy to avoid negative stride problem

                latents = None
                image = self.image_transforms(img)  # -1.0~1.0のtorch.Tensorになる

            images.append(image)
            latents_list.append(latents)

            target_size = (image.shape[2], image.shape[1]) if image is not None else (latents.shape[2] * 8, latents.shape[1] * 8)

            if not flipped:
                crop_left_top = (crop_ltrb[0], crop_ltrb[1])
            else:
                # crop_ltrb[2] is right, so target_size[0] - crop_ltrb[2] is left in flipped image
                crop_left_top = (target_size[0] - crop_ltrb[2], crop_ltrb[1])

            original_sizes_hw.append((int(original_size[1]), int(original_size[0])))
            crop_top_lefts.append((int(crop_left_top[1]), int(crop_left_top[0])))
            target_sizes_hw.append((int(target_size[1]), int(target_size[0])))
            flippeds.append(flipped)

            # captionとtext encoder outputを処理する
            caption = image_info.caption  # default
            if image_info.text_encoder_outputs1 is not None:
                text_encoder_outputs1_list.append(image_info.text_encoder_outputs1)
                text_encoder_outputs2_list.append(image_info.text_encoder_outputs2)
                text_encoder_pool2_list.append(image_info.text_encoder_pool2)
                captions.append(caption)
            elif image_info.text_encoder_outputs_npz is not None:
                text_encoder_outputs1, text_encoder_outputs2, text_encoder_pool2 = load_text_encoder_outputs_from_disk(
                    image_info.text_encoder_outputs_npz
                )
                text_encoder_outputs1_list.append(text_encoder_outputs1)
                text_encoder_outputs2_list.append(text_encoder_outputs2)
                text_encoder_pool2_list.append(text_encoder_pool2)
                captions.append(caption)
            else:
                caption = self.process_caption(subset, image_info.caption)
                if self.XTI_layers:
                    caption_layer = []
                    for layer in self.XTI_layers:
                        token_strings_from = " ".join(self.token_strings)
                        token_strings_to = " ".join([f"{x}_{layer}" for x in self.token_strings])
                        caption_ = caption.replace(token_strings_from, token_strings_to)
                        caption_layer.append(caption_)
                    captions.append(caption_layer)
                else:
                    captions.append(caption)

                if not self.token_padding_disabled:  # this option might be omitted in future
                    if self.XTI_layers:
                        token_caption = self.get_input_ids(caption_layer, self.tokenizers[0])
                    else:
                        token_caption = self.get_input_ids(caption, self.tokenizers[0])
                    input_ids_list.append(token_caption)

                    if len(self.tokenizers) > 1:
                        if self.XTI_layers:
                            token_caption2 = self.get_input_ids(caption_layer, self.tokenizers[1])
                        else:
                            token_caption2 = self.get_input_ids(caption, self.tokenizers[1])
                        input_ids2_list.append(token_caption2)

        example = {}
        example["loss_weights"] = torch.FloatTensor(loss_weights)

        if len(text_encoder_outputs1_list) == 0:
            if self.token_padding_disabled:
                # padding=True means pad in the batch
                example["input_ids"] = self.tokenizer[0](captions, padding=True, truncation=True, return_tensors="pt").input_ids
                if len(self.tokenizers) > 1:
                    example["input_ids2"] = self.tokenizer[1](
                        captions, padding=True, truncation=True, return_tensors="pt"
                    ).input_ids
                else:
                    example["input_ids2"] = None
            else:
                example["input_ids"] = torch.stack(input_ids_list)
                example["input_ids2"] = torch.stack(input_ids2_list) if len(self.tokenizers) > 1 else None
            example["text_encoder_outputs1_list"] = None
            example["text_encoder_outputs2_list"] = None
            example["text_encoder_pool2_list"] = None
        else:
            example["input_ids"] = None
            example["input_ids2"] = None
            # # for assertion
            # example["input_ids"] = torch.stack([self.get_input_ids(cap, self.tokenizers[0]) for cap in captions])
            # example["input_ids2"] = torch.stack([self.get_input_ids(cap, self.tokenizers[1]) for cap in captions])
            example["text_encoder_outputs1_list"] = torch.stack(text_encoder_outputs1_list)
            example["text_encoder_outputs2_list"] = torch.stack(text_encoder_outputs2_list)
            example["text_encoder_pool2_list"] = torch.stack(text_encoder_pool2_list)

        if images[0] is not None:
            images = torch.stack(images)
            images = images.to(memory_format=torch.contiguous_format).float()
        else:
            images = None
        example["images"] = images

        example["latents"] = torch.stack(latents_list) if latents_list[0] is not None else None
        example["captions"] = captions

        example["original_sizes_hw"] = torch.stack([torch.LongTensor(x) for x in original_sizes_hw])
        example["crop_top_lefts"] = torch.stack([torch.LongTensor(x) for x in crop_top_lefts])
        example["target_sizes_hw"] = torch.stack([torch.LongTensor(x) for x in target_sizes_hw])
        example["flippeds"] = flippeds

        example["network_multipliers"] = torch.FloatTensor([self.network_multiplier] * len(captions))

        if self.debug_dataset:
            example["image_keys"] = bucket[image_index : image_index + self.batch_size]
        return example

    def get_item_for_caching(self, bucket, bucket_batch_size, image_index):
        captions = []
        images = []
        input_ids1_list = []
        input_ids2_list = []
        absolute_paths = []
        resized_sizes = []
        bucket_reso = None
        flip_aug = None
        random_crop = None

        for image_key in bucket[image_index : image_index + bucket_batch_size]:
            image_info = self.image_data[image_key]
            subset = self.image_to_subset[image_key]

            if flip_aug is None:
                flip_aug = subset.flip_aug
                random_crop = subset.random_crop
                bucket_reso = image_info.bucket_reso
            else:
                assert flip_aug == subset.flip_aug, "flip_aug must be same in a batch"
                assert random_crop == subset.random_crop, "random_crop must be same in a batch"
                assert bucket_reso == image_info.bucket_reso, "bucket_reso must be same in a batch"

            caption = image_info.caption  # TODO cache some patterns of dropping, shuffling, etc.

            if self.caching_mode == "latents":
                image = load_image(image_info.absolute_path)
            else:
                image = None

            if self.caching_mode == "text":
                input_ids1 = self.get_input_ids(caption, self.tokenizers[0])
                input_ids2 = self.get_input_ids(caption, self.tokenizers[1])
            else:
                input_ids1 = None
                input_ids2 = None

            captions.append(caption)
            images.append(image)
            input_ids1_list.append(input_ids1)
            input_ids2_list.append(input_ids2)
            absolute_paths.append(image_info.absolute_path)
            resized_sizes.append(image_info.resized_size)

        example = {}

        if images[0] is None:
            images = None
        example["images"] = images

        example["captions"] = captions
        example["input_ids1_list"] = input_ids1_list
        example["input_ids2_list"] = input_ids2_list
        example["absolute_paths"] = absolute_paths
        example["resized_sizes"] = resized_sizes
        example["flip_aug"] = flip_aug
        example["random_crop"] = random_crop
        example["bucket_reso"] = bucket_reso
        return example


class DreamBoothDataset(BaseDataset):
    def __init__(
        self,
        subsets: Sequence[DreamBoothSubset],
        batch_size: int,
        tokenizer,
        max_token_length,
        resolution,
        network_multiplier: float,
        enable_bucket: bool,
        min_bucket_reso: int,
        max_bucket_reso: int,
        bucket_reso_steps: int,
        bucket_no_upscale: bool,
        prior_loss_weight: float,
        debug_dataset: bool,
    ) -> None:
        super().__init__(tokenizer, max_token_length, resolution, network_multiplier, debug_dataset)

        assert resolution is not None, f"resolution is required / resolution（解像度）指定は必須です"

        self.batch_size = batch_size
        self.size = min(self.width, self.height)  # 短いほう
        self.prior_loss_weight = prior_loss_weight
        self.latents_cache = None

        self.enable_bucket = enable_bucket
        if self.enable_bucket:
            assert (
                min(resolution) >= min_bucket_reso
            ), f"min_bucket_reso must be equal or less than resolution / min_bucket_resoは最小解像度より大きくできません。解像度を大きくするかmin_bucket_resoを小さくしてください"
            assert (
                max(resolution) <= max_bucket_reso
            ), f"max_bucket_reso must be equal or greater than resolution / max_bucket_resoは最大解像度より小さくできません。解像度を小さくするかmin_bucket_resoを大きくしてください"
            self.min_bucket_reso = min_bucket_reso
            self.max_bucket_reso = max_bucket_reso
            self.bucket_reso_steps = bucket_reso_steps
            self.bucket_no_upscale = bucket_no_upscale
        else:
            self.min_bucket_reso = None
            self.max_bucket_reso = None
            self.bucket_reso_steps = None  # この情報は使われない
            self.bucket_no_upscale = False

        def read_caption(img_path, caption_extension):
            # captionの候補ファイル名を作る
            base_name = os.path.splitext(img_path)[0]
            base_name_face_det = base_name
            tokens = base_name.split("_")
            if len(tokens) >= 5:
                base_name_face_det = "_".join(tokens[:-4])
            cap_paths = [base_name + caption_extension, base_name_face_det + caption_extension]

            caption = None
            for cap_path in cap_paths:
                if os.path.isfile(cap_path):
                    with open(cap_path, "rt", encoding="utf-8") as f:
                        try:
                            lines = f.readlines()
                        except UnicodeDecodeError as e:
                            print(f"illegal char in file (not UTF-8) / ファイルにUTF-8以外の文字があります: {cap_path}")
                            raise e
                        assert len(lines) > 0, f"caption file is empty / キャプションファイルが空です: {cap_path}"
                        caption = lines[0].strip()
                    break
            return caption

        def load_dreambooth_dir(subset: DreamBoothSubset):
            if not os.path.isdir(subset.image_dir):
                print(f"not directory: {subset.image_dir}")
                return [], []

            img_paths = glob_images(subset.image_dir, "*")
            print(f"found directory {subset.image_dir} contains {len(img_paths)} image files")

            # 画像ファイルごとにプロンプトを読み込み、もしあればそちらを使う
            captions = []
            missing_captions = []
            for img_path in img_paths:
                cap_for_img = read_caption(img_path, subset.caption_extension)
                if cap_for_img is None and subset.class_tokens is None:
                    print(
                        f"neither caption file nor class tokens are found. use empty caption for {img_path} / キャプションファイルもclass tokenも見つかりませんでした。空のキャプションを使用します: {img_path}"
                    )
                    captions.append("")
                    missing_captions.append(img_path)
                else:
                    if cap_for_img is None:
                        captions.append(subset.class_tokens)
                        missing_captions.append(img_path)
                    else:
                        captions.append(cap_for_img)

            self.set_tag_frequency(os.path.basename(subset.image_dir), captions)  # タグ頻度を記録

            if missing_captions:
                number_of_missing_captions = len(missing_captions)
                number_of_missing_captions_to_show = 5
                remaining_missing_captions = number_of_missing_captions - number_of_missing_captions_to_show

                print(
                    f"No caption file found for {number_of_missing_captions} images. Training will continue without captions for these images. If class token exists, it will be used. / {number_of_missing_captions}枚の画像にキャプションファイルが見つかりませんでした。これらの画像についてはキャプションなしで学習を続行します。class tokenが存在する場合はそれを使います。"
                )
                for i, missing_caption in enumerate(missing_captions):
                    if i >= number_of_missing_captions_to_show:
                        print(missing_caption + f"... and {remaining_missing_captions} more")
                        break
                    print(missing_caption)
            return img_paths, captions

        print("prepare images.")
        num_train_images = 0
        num_reg_images = 0
        reg_infos: List[ImageInfo] = []
        for subset in subsets:
            if subset.num_repeats < 1:
                print(
                    f"ignore subset with image_dir='{subset.image_dir}': num_repeats is less than 1 / num_repeatsが1を下回っているためサブセットを無視します: {subset.num_repeats}"
                )
                continue

            if subset in self.subsets:
                print(
                    f"ignore duplicated subset with image_dir='{subset.image_dir}': use the first one / 既にサブセットが登録されているため、重複した後発のサブセットを無視します"
                )
                continue

            img_paths, captions = load_dreambooth_dir(subset)
            if len(img_paths) < 1:
                print(f"ignore subset with image_dir='{subset.image_dir}': no images found / 画像が見つからないためサブセットを無視します")
                continue

            if subset.is_reg:
                num_reg_images += subset.num_repeats * len(img_paths)
            else:
                num_train_images += subset.num_repeats * len(img_paths)

            for img_path, caption in zip(img_paths, captions):
                info = ImageInfo(img_path, subset.num_repeats, caption, subset.is_reg, img_path)
                if subset.is_reg:
                    reg_infos.append(info)
                else:
                    self.register_image(info, subset)

            subset.img_count = len(img_paths)
            self.subsets.append(subset)

        print(f"{num_train_images} train images with repeating.")
        self.num_train_images = num_train_images

        print(f"{num_reg_images} reg images.")
        if num_train_images < num_reg_images:
            print("some of reg images are not used / 正則化画像の数が多いので、一部使用されない正則化画像があります")

        if num_reg_images == 0:
            print("no regularization images / 正則化画像が見つかりませんでした")
        else:
            # num_repeatsを計算する：どうせ大した数ではないのでループで処理する
            n = 0
            first_loop = True
            while n < num_train_images:
                for info in reg_infos:
                    if first_loop:
                        self.register_image(info, subset)
                        n += info.num_repeats
                    else:
                        info.num_repeats += 1  # rewrite registered info
                        n += 1
                    if n >= num_train_images:
                        break
                first_loop = False

        self.num_reg_images = num_reg_images


class FineTuningDataset(BaseDataset):
    def __init__(
        self,
        subsets: Sequence[FineTuningSubset],
        batch_size: int,
        tokenizer,
        max_token_length,
        resolution,
        network_multiplier: float,
        enable_bucket: bool,
        min_bucket_reso: int,
        max_bucket_reso: int,
        bucket_reso_steps: int,
        bucket_no_upscale: bool,
        debug_dataset: bool,
    ) -> None:
        super().__init__(tokenizer, max_token_length, resolution, network_multiplier, debug_dataset)

        self.batch_size = batch_size

        self.num_train_images = 0
        self.num_reg_images = 0

        for subset in subsets:
            if subset.num_repeats < 1:
                print(
                    f"ignore subset with metadata_file='{subset.metadata_file}': num_repeats is less than 1 / num_repeatsが1を下回っているためサブセットを無視します: {subset.num_repeats}"
                )
                continue

            if subset in self.subsets:
                print(
                    f"ignore duplicated subset with metadata_file='{subset.metadata_file}': use the first one / 既にサブセットが登録されているため、重複した後発のサブセットを無視します"
                )
                continue

            # メタデータを読み込む
            if os.path.exists(subset.metadata_file):
                print(f"loading existing metadata: {subset.metadata_file}")
                with open(subset.metadata_file, "rt", encoding="utf-8") as f:
                    metadata = json.load(f)
            else:
                raise ValueError(f"no metadata / メタデータファイルがありません: {subset.metadata_file}")

            if len(metadata) < 1:
                print(f"ignore subset with '{subset.metadata_file}': no image entries found / 画像に関するデータが見つからないためサブセットを無視します")
                continue

            tags_list = []
            for image_key, img_md in metadata.items():
                # path情報を作る
                abs_path = None

                # まず画像を優先して探す
                if os.path.exists(image_key):
                    abs_path = image_key
                else:
                    # わりといい加減だがいい方法が思いつかん
                    paths = glob_images(subset.image_dir, image_key)
                    if len(paths) > 0:
                        abs_path = paths[0]

                # なければnpzを探す
                if abs_path is None:
                    if os.path.exists(os.path.splitext(image_key)[0] + ".npz"):
                        abs_path = os.path.splitext(image_key)[0] + ".npz"
                    else:
                        npz_path = os.path.join(subset.image_dir, image_key + ".npz")
                        if os.path.exists(npz_path):
                            abs_path = npz_path

                assert abs_path is not None, f"no image / 画像がありません: {image_key}"

                caption = img_md.get("caption")
                tags = img_md.get("tags")
                if caption is None:
                    caption = tags
                elif tags is not None and len(tags) > 0:
                    caption = caption + ", " + tags
                    tags_list.append(tags)

                if caption is None:
                    caption = ""

                image_info = ImageInfo(image_key, subset.num_repeats, caption, False, abs_path)
                image_info.image_size = img_md.get("train_resolution")

                if not subset.color_aug and not subset.random_crop:
                    # if npz exists, use them
                    image_info.latents_npz, image_info.latents_npz_flipped = self.image_key_to_npz_file(subset, image_key)

                self.register_image(image_info, subset)

            self.num_train_images += len(metadata) * subset.num_repeats

            # TODO do not record tag freq when no tag
            self.set_tag_frequency(os.path.basename(subset.metadata_file), tags_list)
            subset.img_count = len(metadata)
            self.subsets.append(subset)

        # check existence of all npz files
        use_npz_latents = all([not (subset.color_aug or subset.random_crop) for subset in self.subsets])
        if use_npz_latents:
            flip_aug_in_subset = False
            npz_any = False
            npz_all = True

            for image_info in self.image_data.values():
                subset = self.image_to_subset[image_info.image_key]

                has_npz = image_info.latents_npz is not None
                npz_any = npz_any or has_npz

                if subset.flip_aug:
                    has_npz = has_npz and image_info.latents_npz_flipped is not None
                    flip_aug_in_subset = True
                npz_all = npz_all and has_npz

                if npz_any and not npz_all:
                    break

            if not npz_any:
                use_npz_latents = False
                print(f"npz file does not exist. ignore npz files / npzファイルが見つからないためnpzファイルを無視します")
            elif not npz_all:
                use_npz_latents = False
                print(f"some of npz file does not exist. ignore npz files / いくつかのnpzファイルが見つからないためnpzファイルを無視します")
                if flip_aug_in_subset:
                    print("maybe no flipped files / 反転されたnpzファイルがないのかもしれません")
        # else:
        #   print("npz files are not used with color_aug and/or random_crop / color_augまたはrandom_cropが指定されているためnpzファイルは使用されません")

        # check min/max bucket size
        sizes = set()
        resos = set()
        for image_info in self.image_data.values():
            if image_info.image_size is None:
                sizes = None  # not calculated
                break
            sizes.add(image_info.image_size[0])
            sizes.add(image_info.image_size[1])
            resos.add(tuple(image_info.image_size))

        if sizes is None:
            if use_npz_latents:
                use_npz_latents = False
                print(f"npz files exist, but no bucket info in metadata. ignore npz files / メタデータにbucket情報がないためnpzファイルを無視します")

            assert (
                resolution is not None
            ), "if metadata doesn't have bucket info, resolution is required / メタデータにbucket情報がない場合はresolutionを指定してください"

            self.enable_bucket = enable_bucket
            if self.enable_bucket:
                self.min_bucket_reso = min_bucket_reso
                self.max_bucket_reso = max_bucket_reso
                self.bucket_reso_steps = bucket_reso_steps
                self.bucket_no_upscale = bucket_no_upscale
        else:
            if not enable_bucket:
                print("metadata has bucket info, enable bucketing / メタデータにbucket情報があるためbucketを有効にします")
            print("using bucket info in metadata / メタデータ内のbucket情報を使います")
            self.enable_bucket = True

            assert (
                not bucket_no_upscale
            ), "if metadata has bucket info, bucket reso is precalculated, so bucket_no_upscale cannot be used / メタデータ内にbucket情報がある場合はbucketの解像度は計算済みのため、bucket_no_upscaleは使えません"

            # bucket情報を初期化しておく、make_bucketsで再作成しない
            self.bucket_manager = BucketManager(False, None, None, None, None)
            self.bucket_manager.set_predefined_resos(resos)

        # npz情報をきれいにしておく
        if not use_npz_latents:
            for image_info in self.image_data.values():
                image_info.latents_npz = image_info.latents_npz_flipped = None

    def image_key_to_npz_file(self, subset: FineTuningSubset, image_key):
        base_name = os.path.splitext(image_key)[0]
        npz_file_norm = base_name + ".npz"

        if os.path.exists(npz_file_norm):
            # image_key is full path
            npz_file_flip = base_name + "_flip.npz"
            if not os.path.exists(npz_file_flip):
                npz_file_flip = None
            return npz_file_norm, npz_file_flip

        # if not full path, check image_dir. if image_dir is None, return None
        if subset.image_dir is None:
            return None, None

        # image_key is relative path
        npz_file_norm = os.path.join(subset.image_dir, image_key + ".npz")
        npz_file_flip = os.path.join(subset.image_dir, image_key + "_flip.npz")

        if not os.path.exists(npz_file_norm):
            npz_file_norm = None
            npz_file_flip = None
        elif not os.path.exists(npz_file_flip):
            npz_file_flip = None

        return npz_file_norm, npz_file_flip


class ControlNetDataset(BaseDataset):
    def __init__(
        self,
        subsets: Sequence[ControlNetSubset],
        batch_size: int,
        tokenizer,
        max_token_length,
        resolution,
        network_multiplier: float,
        enable_bucket: bool,
        min_bucket_reso: int,
        max_bucket_reso: int,
        bucket_reso_steps: int,
        bucket_no_upscale: bool,
        debug_dataset: float,
    ) -> None:
        super().__init__(tokenizer, max_token_length, resolution, network_multiplier, debug_dataset)

        db_subsets = []
        for subset in subsets:
            db_subset = DreamBoothSubset(
                subset.image_dir,
                False,
                None,
                subset.caption_extension,
                subset.num_repeats,
                subset.shuffle_caption,
                subset.caption_separator,
                subset.keep_tokens,
                subset.keep_tokens_separator,
                subset.color_aug,
                subset.flip_aug,
                subset.face_crop_aug_range,
                subset.random_crop,
                subset.caption_dropout_rate,
                subset.caption_dropout_every_n_epochs,
                subset.caption_tag_dropout_rate,
                subset.caption_prefix,
                subset.caption_suffix,
                subset.token_warmup_min,
                subset.token_warmup_step,
            )
            db_subsets.append(db_subset)

        self.dreambooth_dataset_delegate = DreamBoothDataset(
            db_subsets,
            batch_size,
            tokenizer,
            max_token_length,
            resolution,
            enable_bucket,
            min_bucket_reso,
            max_bucket_reso,
            bucket_reso_steps,
            bucket_no_upscale,
            1.0,
            debug_dataset,
        )

        # config_util等から参照される値をいれておく（若干微妙なのでなんとかしたい）
        self.image_data = self.dreambooth_dataset_delegate.image_data
        self.batch_size = batch_size
        self.num_train_images = self.dreambooth_dataset_delegate.num_train_images
        self.num_reg_images = self.dreambooth_dataset_delegate.num_reg_images

        # assert all conditioning data exists
        missing_imgs = []
        cond_imgs_with_img = set()
        for image_key, info in self.dreambooth_dataset_delegate.image_data.items():
            db_subset = self.dreambooth_dataset_delegate.image_to_subset[image_key]
            subset = None
            for s in subsets:
                if s.image_dir == db_subset.image_dir:
                    subset = s
                    break
            assert subset is not None, "internal error: subset not found"

            if not os.path.isdir(subset.conditioning_data_dir):
                print(f"not directory: {subset.conditioning_data_dir}")
                continue

            img_basename = os.path.basename(info.absolute_path)
            ctrl_img_path = os.path.join(subset.conditioning_data_dir, img_basename)
            if not os.path.exists(ctrl_img_path):
                missing_imgs.append(img_basename)

            info.cond_img_path = ctrl_img_path
            cond_imgs_with_img.add(ctrl_img_path)

        extra_imgs = []
        for subset in subsets:
            conditioning_img_paths = glob_images(subset.conditioning_data_dir, "*")
            extra_imgs.extend(
                [cond_img_path for cond_img_path in conditioning_img_paths if cond_img_path not in cond_imgs_with_img]
            )

        assert len(missing_imgs) == 0, f"missing conditioning data for {len(missing_imgs)} images: {missing_imgs}"
        assert len(extra_imgs) == 0, f"extra conditioning data for {len(extra_imgs)} images: {extra_imgs}"

        self.conditioning_image_transforms = IMAGE_TRANSFORMS

    def make_buckets(self):
        self.dreambooth_dataset_delegate.make_buckets()
        self.bucket_manager = self.dreambooth_dataset_delegate.bucket_manager
        self.buckets_indices = self.dreambooth_dataset_delegate.buckets_indices

    def cache_latents(self, vae, vae_batch_size=1, cache_to_disk=False, is_main_process=True):
        return self.dreambooth_dataset_delegate.cache_latents(vae, vae_batch_size, cache_to_disk, is_main_process)

    def __len__(self):
        return self.dreambooth_dataset_delegate.__len__()

    def __getitem__(self, index):
        example = self.dreambooth_dataset_delegate[index]

        bucket = self.dreambooth_dataset_delegate.bucket_manager.buckets[
            self.dreambooth_dataset_delegate.buckets_indices[index].bucket_index
        ]
        bucket_batch_size = self.dreambooth_dataset_delegate.buckets_indices[index].bucket_batch_size
        image_index = self.dreambooth_dataset_delegate.buckets_indices[index].batch_index * bucket_batch_size

        conditioning_images = []

        for i, image_key in enumerate(bucket[image_index : image_index + bucket_batch_size]):
            image_info = self.dreambooth_dataset_delegate.image_data[image_key]

            target_size_hw = example["target_sizes_hw"][i]
            original_size_hw = example["original_sizes_hw"][i]
            crop_top_left = example["crop_top_lefts"][i]
            flipped = example["flippeds"][i]
            cond_img = load_image(image_info.cond_img_path)

            if self.dreambooth_dataset_delegate.enable_bucket:
                assert (
                    cond_img.shape[0] == original_size_hw[0] and cond_img.shape[1] == original_size_hw[1]
                ), f"size of conditioning image is not match / 画像サイズが合いません: {image_info.absolute_path}"
                cond_img = cv2.resize(cond_img, image_info.resized_size, interpolation=cv2.INTER_AREA)  # INTER_AREAでやりたいのでcv2でリサイズ

                # TODO support random crop
                # 現在サポートしているcropはrandomではなく中央のみ
                h, w = target_size_hw
                ct = (cond_img.shape[0] - h) // 2
                cl = (cond_img.shape[1] - w) // 2
                cond_img = cond_img[ct : ct + h, cl : cl + w]
            else:
                # assert (
                #     cond_img.shape[0] == self.height and cond_img.shape[1] == self.width
                # ), f"image size is small / 画像サイズが小さいようです: {image_info.absolute_path}"
                # resize to target
                if cond_img.shape[0] != target_size_hw[0] or cond_img.shape[1] != target_size_hw[1]:
                    cond_img = cv2.resize(
                        cond_img, (int(target_size_hw[1]), int(target_size_hw[0])), interpolation=cv2.INTER_LANCZOS4
                    )

            if flipped:
                cond_img = cond_img[:, ::-1, :].copy()  # copy to avoid negative stride

            cond_img = self.conditioning_image_transforms(cond_img)
            conditioning_images.append(cond_img)

        example["conditioning_images"] = torch.stack(conditioning_images).to(memory_format=torch.contiguous_format).float()

        return example


# behave as Dataset mock
class DatasetGroup(torch.utils.data.ConcatDataset):
    def __init__(self, datasets: Sequence[Union[DreamBoothDataset, FineTuningDataset]]):
        self.datasets: List[Union[DreamBoothDataset, FineTuningDataset]]

        super().__init__(datasets)

        self.image_data = {}
        self.num_train_images = 0
        self.num_reg_images = 0

        # simply concat together
        # TODO: handling image_data key duplication among dataset
        #   In practical, this is not the big issue because image_data is accessed from outside of dataset only for debug_dataset.
        for dataset in datasets:
            self.image_data.update(dataset.image_data)
            self.num_train_images += dataset.num_train_images
            self.num_reg_images += dataset.num_reg_images

    def add_replacement(self, str_from, str_to):
        for dataset in self.datasets:
            dataset.add_replacement(str_from, str_to)

    # def make_buckets(self):
    #   for dataset in self.datasets:
    #     dataset.make_buckets()

    def enable_XTI(self, *args, **kwargs):
        for dataset in self.datasets:
            dataset.enable_XTI(*args, **kwargs)

    def cache_latents(self, vae, vae_batch_size=1, cache_to_disk=False, is_main_process=True):
        for i, dataset in enumerate(self.datasets):
            print(f"[Dataset {i}]")
            dataset.cache_latents(vae, vae_batch_size, cache_to_disk, is_main_process)

    def cache_text_encoder_outputs(
        self, tokenizers, text_encoders, device, weight_dtype, cache_to_disk=False, is_main_process=True
    ):
        for i, dataset in enumerate(self.datasets):
            print(f"[Dataset {i}]")
            dataset.cache_text_encoder_outputs(tokenizers, text_encoders, device, weight_dtype, cache_to_disk, is_main_process)

    def set_caching_mode(self, caching_mode):
        for dataset in self.datasets:
            dataset.set_caching_mode(caching_mode)

    def verify_bucket_reso_steps(self, min_steps: int):
        for dataset in self.datasets:
            dataset.verify_bucket_reso_steps(min_steps)

    def is_latent_cacheable(self) -> bool:
        return all([dataset.is_latent_cacheable() for dataset in self.datasets])

    def is_text_encoder_output_cacheable(self) -> bool:
        return all([dataset.is_text_encoder_output_cacheable() for dataset in self.datasets])

    def set_current_epoch(self, epoch):
        for dataset in self.datasets:
            dataset.set_current_epoch(epoch)

    def set_current_step(self, step):
        for dataset in self.datasets:
            dataset.set_current_step(step)

    def set_max_train_steps(self, max_train_steps):
        for dataset in self.datasets:
            dataset.set_max_train_steps(max_train_steps)

    def disable_token_padding(self):
        for dataset in self.datasets:
            dataset.disable_token_padding()


def is_disk_cached_latents_is_expected(reso, npz_path: str, flip_aug: bool):
    expected_latents_size = (reso[1] // 8, reso[0] // 8)  # bucket_resoはWxHなので注意

    if not os.path.exists(npz_path):
        return False

    npz = np.load(npz_path)
    if "latents" not in npz or "original_size" not in npz or "crop_ltrb" not in npz:  # old ver?
        return False
    if npz["latents"].shape[1:3] != expected_latents_size:
        return False

    if flip_aug:
        if "latents_flipped" not in npz:
            return False
        if npz["latents_flipped"].shape[1:3] != expected_latents_size:
            return False

    return True


# 戻り値は、latents_tensor, (original_size width, original_size height), (crop left, crop top)
def load_latents_from_disk(
    npz_path,
) -> Tuple[Optional[torch.Tensor], Optional[List[int]], Optional[List[int]], Optional[torch.Tensor]]:
    npz = np.load(npz_path)
    if "latents" not in npz:
        raise ValueError(f"error: npz is old format. please re-generate {npz_path}")

    latents = npz["latents"]
    original_size = npz["original_size"].tolist()
    crop_ltrb = npz["crop_ltrb"].tolist()
    flipped_latents = npz["latents_flipped"] if "latents_flipped" in npz else None
    return latents, original_size, crop_ltrb, flipped_latents


def save_latents_to_disk(npz_path, latents_tensor, original_size, crop_ltrb, flipped_latents_tensor=None):
    kwargs = {}
    if flipped_latents_tensor is not None:
        kwargs["latents_flipped"] = flipped_latents_tensor.float().cpu().numpy()
    np.savez(
        npz_path,
        latents=latents_tensor.float().cpu().numpy(),
        original_size=np.array(original_size),
        crop_ltrb=np.array(crop_ltrb),
        **kwargs,
    )


def debug_dataset(train_dataset, show_input_ids=False):
    print(f"Total dataset length (steps) / データセットの長さ（ステップ数）: {len(train_dataset)}")
    print("`S` for next step, `E` for next epoch no. , Escape for exit. / Sキーで次のステップ、Eキーで次のエポック、Escキーで中断、終了します")

    epoch = 1
    while True:
        print(f"\nepoch: {epoch}")

        steps = (epoch - 1) * len(train_dataset) + 1
        indices = list(range(len(train_dataset)))
        random.shuffle(indices)

        k = 0
        for i, idx in enumerate(indices):
            train_dataset.set_current_epoch(epoch)
            train_dataset.set_current_step(steps)
            print(f"steps: {steps} ({i + 1}/{len(train_dataset)})")

            example = train_dataset[idx]
            if example["latents"] is not None:
                print(f"sample has latents from npz file: {example['latents'].size()}")
            for j, (ik, cap, lw, iid, orgsz, crptl, trgsz, flpdz) in enumerate(
                zip(
                    example["image_keys"],
                    example["captions"],
                    example["loss_weights"],
                    example["input_ids"],
                    example["original_sizes_hw"],
                    example["crop_top_lefts"],
                    example["target_sizes_hw"],
                    example["flippeds"],
                )
            ):
                print(
                    f'{ik}, size: {train_dataset.image_data[ik].image_size}, loss weight: {lw}, caption: "{cap}", original size: {orgsz}, crop top left: {crptl}, target size: {trgsz}, flipped: {flpdz}'
                )
                if "network_multipliers" in example:
                    print(f"network multiplier: {example['network_multipliers'][j]}")

                if show_input_ids:
                    print(f"input ids: {iid}")
                    if "input_ids2" in example:
                        print(f"input ids2: {example['input_ids2'][j]}")
                if example["images"] is not None:
                    im = example["images"][j]
                    print(f"image size: {im.size()}")
                    im = ((im.numpy() + 1.0) * 127.5).astype(np.uint8)
                    im = np.transpose(im, (1, 2, 0))  # c,H,W -> H,W,c
                    im = im[:, :, ::-1]  # RGB -> BGR (OpenCV)

                    if "conditioning_images" in example:
                        cond_img = example["conditioning_images"][j]
                        print(f"conditioning image size: {cond_img.size()}")
                        cond_img = ((cond_img.numpy() + 1.0) * 127.5).astype(np.uint8)
                        cond_img = np.transpose(cond_img, (1, 2, 0))
                        cond_img = cond_img[:, :, ::-1]
                        if os.name == "nt":
                            cv2.imshow("cond_img", cond_img)

                    if os.name == "nt":  # only windows
                        cv2.imshow("img", im)
                        k = cv2.waitKey()
                        cv2.destroyAllWindows()
                    if k == 27 or k == ord("s") or k == ord("e"):
                        break
            steps += 1

            if k == ord("e"):
                break
            if k == 27 or (example["images"] is None and i >= 8):
                k = 27
                break
        if k == 27:
            break

        epoch += 1


def glob_images(directory, base="*"):
    img_paths = []
    for ext in IMAGE_EXTENSIONS:
        if base == "*":
            img_paths.extend(glob.glob(os.path.join(glob.escape(directory), base + ext)))
        else:
            img_paths.extend(glob.glob(glob.escape(os.path.join(directory, base + ext))))
    img_paths = list(set(img_paths))  # 重複を排除
    img_paths.sort()
    return img_paths


def glob_images_pathlib(dir_path, recursive):
    image_paths = []
    if recursive:
        for ext in IMAGE_EXTENSIONS:
            image_paths += list(dir_path.rglob("*" + ext))
    else:
        for ext in IMAGE_EXTENSIONS:
            image_paths += list(dir_path.glob("*" + ext))
    image_paths = list(set(image_paths))  # 重複を排除
    image_paths.sort()
    return image_paths


class MinimalDataset(BaseDataset):
    def __init__(self, tokenizer, max_token_length, resolution, network_multiplier, debug_dataset=False):
        super().__init__(tokenizer, max_token_length, resolution, network_multiplier, debug_dataset)

        self.num_train_images = 0  # update in subclass
        self.num_reg_images = 0  # update in subclass
        self.datasets = [self]
        self.batch_size = 1  # update in subclass

        self.subsets = [self]
        self.num_repeats = 1  # update in subclass if needed
        self.img_count = 1  # update in subclass if needed
        self.bucket_info = {}
        self.is_reg = False
        self.image_dir = "dummy"  # for metadata

    def verify_bucket_reso_steps(self, min_steps: int):
        pass

    def is_latent_cacheable(self) -> bool:
        return False

    def __len__(self):
        raise NotImplementedError

    # override to avoid shuffling buckets
    def set_current_epoch(self, epoch):
        self.current_epoch = epoch

    def __getitem__(self, idx):
        r"""
        The subclass may have image_data for debug_dataset, which is a dict of ImageInfo objects.

        Returns: example like this:

            for i in range(batch_size):
                image_key = ...  # whatever hashable
                image_keys.append(image_key)

                image = ...  # PIL Image
                img_tensor = self.image_transforms(img)
                images.append(img_tensor)

                caption = ...  # str
                input_ids = self.get_input_ids(caption)
                input_ids_list.append(input_ids)

                captions.append(caption)

            images = torch.stack(images, dim=0)
            input_ids_list = torch.stack(input_ids_list, dim=0)
            example = {
                "images": images,
                "input_ids": input_ids_list,
                "captions": captions,   # for debug_dataset
                "latents": None,
                "image_keys": image_keys,   # for debug_dataset
                "loss_weights": torch.ones(batch_size, dtype=torch.float32),
            }
            return example
        """
        raise NotImplementedError


def load_arbitrary_dataset(args, tokenizer) -> MinimalDataset:
    module = ".".join(args.dataset_class.split(".")[:-1])
    dataset_class = args.dataset_class.split(".")[-1]
    module = importlib.import_module(module)
    dataset_class = getattr(module, dataset_class)
    train_dataset_group: MinimalDataset = dataset_class(tokenizer, args.max_token_length, args.resolution, args.debug_dataset)
    return train_dataset_group


def load_image(image_path):
    image = Image.open(image_path)
    if not image.mode == "RGB":
        image = image.convert("RGB")
    img = np.array(image, np.uint8)
    return img


# 画像を読み込む。戻り値はnumpy.ndarray,(original width, original height),(crop left, crop top, crop right, crop bottom)
def trim_and_resize_if_required(
    random_crop: bool, image: Image.Image, reso, resized_size: Tuple[int, int]
) -> Tuple[np.ndarray, Tuple[int, int], Tuple[int, int, int, int]]:
    image_height, image_width = image.shape[0:2]
    original_size = (image_width, image_height)  # size before resize

    if image_width != resized_size[0] or image_height != resized_size[1]:
        # リサイズする
        image = cv2.resize(image, resized_size, interpolation=cv2.INTER_AREA)  # INTER_AREAでやりたいのでcv2でリサイズ

    image_height, image_width = image.shape[0:2]

    if image_width > reso[0]:
        trim_size = image_width - reso[0]
        p = trim_size // 2 if not random_crop else random.randint(0, trim_size)
        # print("w", trim_size, p)
        image = image[:, p : p + reso[0]]
    if image_height > reso[1]:
        trim_size = image_height - reso[1]
        p = trim_size // 2 if not random_crop else random.randint(0, trim_size)
        # print("h", trim_size, p)
        image = image[p : p + reso[1]]

    # random cropの場合のcropされた値をどうcrop left/topに反映するべきか全くアイデアがない
    # I have no idea how to reflect the cropped value in crop left/top in the case of random crop

    crop_ltrb = BucketManager.get_crop_ltrb(reso, original_size)

    assert image.shape[0] == reso[1] and image.shape[1] == reso[0], f"internal error, illegal trimmed size: {image.shape}, {reso}"
    return image, original_size, crop_ltrb


def cache_batch_latents(
    vae: AutoencoderKL, cache_to_disk: bool, image_infos: List[ImageInfo], flip_aug: bool, random_crop: bool
) -> None:
    r"""
    requires image_infos to have: absolute_path, bucket_reso, resized_size, latents_npz
    optionally requires image_infos to have: image
    if cache_to_disk is True, set info.latents_npz
        flipped latents is also saved if flip_aug is True
    if cache_to_disk is False, set info.latents
        latents_flipped is also set if flip_aug is True
    latents_original_size and latents_crop_ltrb are also set
    """
    images = []
    for info in image_infos:
        image = load_image(info.absolute_path) if info.image is None else np.array(info.image, np.uint8)
        # TODO 画像のメタデータが壊れていて、メタデータから割り当てたbucketと実際の画像サイズが一致しない場合があるのでチェック追加要
        image, original_size, crop_ltrb = trim_and_resize_if_required(random_crop, image, info.bucket_reso, info.resized_size)
        image = IMAGE_TRANSFORMS(image)
        images.append(image)

        info.latents_original_size = original_size
        info.latents_crop_ltrb = crop_ltrb

    img_tensors = torch.stack(images, dim=0)
    img_tensors = img_tensors.to(device=vae.device, dtype=vae.dtype)

    with torch.no_grad():
        latents = vae.encode(img_tensors).latent_dist.sample().to("cpu")

    if flip_aug:
        img_tensors = torch.flip(img_tensors, dims=[3])
        with torch.no_grad():
            flipped_latents = vae.encode(img_tensors).latent_dist.sample().to("cpu")
    else:
        flipped_latents = [None] * len(latents)

    for info, latent, flipped_latent in zip(image_infos, latents, flipped_latents):
        # check NaN
        if torch.isnan(latents).any() or (flipped_latent is not None and torch.isnan(flipped_latent).any()):
            raise RuntimeError(f"NaN detected in latents: {info.absolute_path}")

        if cache_to_disk:
            save_latents_to_disk(info.latents_npz, latent, info.latents_original_size, info.latents_crop_ltrb, flipped_latent)
        else:
            info.latents = latent
            if flip_aug:
                info.latents_flipped = flipped_latent

    # FIXME this slows down caching a lot, specify this as an option
    if torch.cuda.is_available():
        torch.cuda.empty_cache()


def cache_batch_text_encoder_outputs(
    image_infos, tokenizers, text_encoders, max_token_length, cache_to_disk, input_ids1, input_ids2, dtype
):
    input_ids1 = input_ids1.to(text_encoders[0].device)
    input_ids2 = input_ids2.to(text_encoders[1].device)

    with torch.no_grad():
        b_hidden_state1, b_hidden_state2, b_pool2 = get_hidden_states_sdxl(
            max_token_length,
            input_ids1,
            input_ids2,
            tokenizers[0],
            tokenizers[1],
            text_encoders[0],
            text_encoders[1],
            dtype,
        )

        # ここでcpuに移動しておかないと、上書きされてしまう
        b_hidden_state1 = b_hidden_state1.detach().to("cpu")  # b,n*75+2,768
        b_hidden_state2 = b_hidden_state2.detach().to("cpu")  # b,n*75+2,1280
        b_pool2 = b_pool2.detach().to("cpu")  # b,1280

    for info, hidden_state1, hidden_state2, pool2 in zip(image_infos, b_hidden_state1, b_hidden_state2, b_pool2):
        if cache_to_disk:
            save_text_encoder_outputs_to_disk(info.text_encoder_outputs_npz, hidden_state1, hidden_state2, pool2)
        else:
            info.text_encoder_outputs1 = hidden_state1
            info.text_encoder_outputs2 = hidden_state2
            info.text_encoder_pool2 = pool2


def save_text_encoder_outputs_to_disk(npz_path, hidden_state1, hidden_state2, pool2):
    np.savez(
        npz_path,
        hidden_state1=hidden_state1.cpu().float().numpy(),
        hidden_state2=hidden_state2.cpu().float().numpy(),
        pool2=pool2.cpu().float().numpy(),
    )


def load_text_encoder_outputs_from_disk(npz_path):
    with np.load(npz_path) as f:
        hidden_state1 = torch.from_numpy(f["hidden_state1"])
        hidden_state2 = torch.from_numpy(f["hidden_state2"]) if "hidden_state2" in f else None
        pool2 = torch.from_numpy(f["pool2"]) if "pool2" in f else None
    return hidden_state1, hidden_state2, pool2


# endregion

# region モジュール入れ替え部
"""
高速化のためのモジュール入れ替え
"""

# FlashAttentionを使うCrossAttention
# based on https://github.com/lucidrains/memory-efficient-attention-pytorch/blob/main/memory_efficient_attention_pytorch/flash_attention.py
# LICENSE MIT https://github.com/lucidrains/memory-efficient-attention-pytorch/blob/main/LICENSE

# constants

EPSILON = 1e-6

# helper functions


def exists(val):
    return val is not None


def default(val, d):
    return val if exists(val) else d


def model_hash(filename):
    """Old model hash used by stable-diffusion-webui"""
    try:
        with open(filename, "rb") as file:
            m = hashlib.sha256()

            file.seek(0x100000)
            m.update(file.read(0x10000))
            return m.hexdigest()[0:8]
    except FileNotFoundError:
        return "NOFILE"
    except IsADirectoryError:  # Linux?
        return "IsADirectory"
    except PermissionError:  # Windows
        return "IsADirectory"


def calculate_sha256(filename):
    """New model hash used by stable-diffusion-webui"""
    try:
        hash_sha256 = hashlib.sha256()
        blksize = 1024 * 1024

        with open(filename, "rb") as f:
            for chunk in iter(lambda: f.read(blksize), b""):
                hash_sha256.update(chunk)

        return hash_sha256.hexdigest()
    except FileNotFoundError:
        return "NOFILE"
    except IsADirectoryError:  # Linux?
        return "IsADirectory"
    except PermissionError:  # Windows
        return "IsADirectory"


def precalculate_safetensors_hashes(tensors, metadata):
    """Precalculate the model hashes needed by sd-webui-additional-networks to
    save time on indexing the model later."""

    # Because writing user metadata to the file can change the result of
    # sd_models.model_hash(), only retain the training metadata for purposes of
    # calculating the hash, as they are meant to be immutable
    metadata = {k: v for k, v in metadata.items() if k.startswith("ss_")}

    bytes = safetensors.torch.save(tensors, metadata)
    b = BytesIO(bytes)

    model_hash = addnet_hash_safetensors(b)
    legacy_hash = addnet_hash_legacy(b)
    return model_hash, legacy_hash


def addnet_hash_legacy(b):
    """Old model hash used by sd-webui-additional-networks for .safetensors format files"""
    m = hashlib.sha256()

    b.seek(0x100000)
    m.update(b.read(0x10000))
    return m.hexdigest()[0:8]


def addnet_hash_safetensors(b):
    """New model hash used by sd-webui-additional-networks for .safetensors format files"""
    hash_sha256 = hashlib.sha256()
    blksize = 1024 * 1024

    b.seek(0)
    header = b.read(8)
    n = int.from_bytes(header, "little")

    offset = n + 8
    b.seek(offset)
    for chunk in iter(lambda: b.read(blksize), b""):
        hash_sha256.update(chunk)

    return hash_sha256.hexdigest()


def get_git_revision_hash() -> str:
    try:
        return subprocess.check_output(["git", "rev-parse", "HEAD"], cwd=os.path.dirname(__file__)).decode("ascii").strip()
    except:
        return "(unknown)"


# def replace_unet_modules(unet: diffusers.models.unet_2d_condition.UNet2DConditionModel, mem_eff_attn, xformers):
#     replace_attentions_for_hypernetwork()
#     # unet is not used currently, but it is here for future use
#     unet.enable_xformers_memory_efficient_attention()
#     return
#     if mem_eff_attn:
#         unet.set_attn_processor(FlashAttnProcessor())
#     elif xformers:
#         unet.enable_xformers_memory_efficient_attention()


# def replace_unet_cross_attn_to_xformers():
#     print("CrossAttention.forward has been replaced to enable xformers.")
#     try:
#         import xformers.ops
#     except ImportError:
#         raise ImportError("No xformers / xformersがインストールされていないようです")

#     def forward_xformers(self, x, context=None, mask=None):
#         h = self.heads
#         q_in = self.to_q(x)

#         context = default(context, x)
#         context = context.to(x.dtype)

#         if hasattr(self, "hypernetwork") and self.hypernetwork is not None:
#             context_k, context_v = self.hypernetwork.forward(x, context)
#             context_k = context_k.to(x.dtype)
#             context_v = context_v.to(x.dtype)
#         else:
#             context_k = context
#             context_v = context

#         k_in = self.to_k(context_k)
#         v_in = self.to_v(context_v)

#         q, k, v = map(lambda t: rearrange(t, "b n (h d) -> b n h d", h=h), (q_in, k_in, v_in))
#         del q_in, k_in, v_in

#         q = q.contiguous()
#         k = k.contiguous()
#         v = v.contiguous()
#         out = xformers.ops.memory_efficient_attention(q, k, v, attn_bias=None)  # 最適なのを選んでくれる

#         out = rearrange(out, "b n h d -> b n (h d)", h=h)

#         # diffusers 0.7.0~
#         out = self.to_out[0](out)
#         out = self.to_out[1](out)
#         return out


#     diffusers.models.attention.CrossAttention.forward = forward_xformers
def replace_unet_modules(unet: UNet2DConditionModel, mem_eff_attn, xformers, sdpa):
    if mem_eff_attn:
        print("Enable memory efficient attention for U-Net")
        unet.set_use_memory_efficient_attention(False, True)
    elif xformers:
        print("Enable xformers for U-Net")
        try:
            import xformers.ops
        except ImportError:
            raise ImportError("No xformers / xformersがインストールされていないようです")

        unet.set_use_memory_efficient_attention(True, False)
    elif sdpa:
        print("Enable SDPA for U-Net")
        unet.set_use_sdpa(True)


"""
def replace_vae_modules(vae: diffusers.models.AutoencoderKL, mem_eff_attn, xformers):
    # vae is not used currently, but it is here for future use
    if mem_eff_attn:
        replace_vae_attn_to_memory_efficient()
    elif xformers:
        # とりあえずDiffusersのxformersを使う。AttentionがあるのはMidBlockのみ
        print("Use Diffusers xformers for VAE")
        vae.encoder.mid_block.attentions[0].set_use_memory_efficient_attention_xformers(True)
        vae.decoder.mid_block.attentions[0].set_use_memory_efficient_attention_xformers(True)


def replace_vae_attn_to_memory_efficient():
    print("AttentionBlock.forward has been replaced to FlashAttention (not xformers)")
    flash_func = FlashAttentionFunction

    def forward_flash_attn(self, hidden_states):
        print("forward_flash_attn")
        q_bucket_size = 512
        k_bucket_size = 1024

        residual = hidden_states
        batch, channel, height, width = hidden_states.shape

        # norm
        hidden_states = self.group_norm(hidden_states)

        hidden_states = hidden_states.view(batch, channel, height * width).transpose(1, 2)

        # proj to q, k, v
        query_proj = self.query(hidden_states)
        key_proj = self.key(hidden_states)
        value_proj = self.value(hidden_states)

        query_proj, key_proj, value_proj = map(
            lambda t: rearrange(t, "b n (h d) -> b h n d", h=self.num_heads), (query_proj, key_proj, value_proj)
        )

        out = flash_func.apply(query_proj, key_proj, value_proj, None, False, q_bucket_size, k_bucket_size)

        out = rearrange(out, "b h n d -> b n (h d)")

        # compute next hidden_states
        hidden_states = self.proj_attn(hidden_states)
        hidden_states = hidden_states.transpose(-1, -2).reshape(batch, channel, height, width)

        # res connect and rescale
        hidden_states = (hidden_states + residual) / self.rescale_output_factor
        return hidden_states

    diffusers.models.attention.AttentionBlock.forward = forward_flash_attn
"""


# endregion


# region arguments


def load_metadata_from_safetensors(safetensors_file: str) -> dict:
    """r
    This method locks the file. see https://github.com/huggingface/safetensors/issues/164
    If the file isn't .safetensors or doesn't have metadata, return empty dict.
    """
    if os.path.splitext(safetensors_file)[1] != ".safetensors":
        return {}

    with safetensors.safe_open(safetensors_file, framework="pt", device="cpu") as f:
        metadata = f.metadata()
    if metadata is None:
        metadata = {}
    return metadata


# this metadata is referred from train_network and various scripts, so we wrote here
SS_METADATA_KEY_V2 = "ss_v2"
SS_METADATA_KEY_BASE_MODEL_VERSION = "ss_base_model_version"
SS_METADATA_KEY_NETWORK_MODULE = "ss_network_module"
SS_METADATA_KEY_NETWORK_DIM = "ss_network_dim"
SS_METADATA_KEY_NETWORK_ALPHA = "ss_network_alpha"
SS_METADATA_KEY_NETWORK_ARGS = "ss_network_args"

SS_METADATA_MINIMUM_KEYS = [
    SS_METADATA_KEY_V2,
    SS_METADATA_KEY_BASE_MODEL_VERSION,
    SS_METADATA_KEY_NETWORK_MODULE,
    SS_METADATA_KEY_NETWORK_DIM,
    SS_METADATA_KEY_NETWORK_ALPHA,
    SS_METADATA_KEY_NETWORK_ARGS,
]


def build_minimum_network_metadata(
    v2: Optional[bool],
    base_model: Optional[str],
    network_module: str,
    network_dim: str,
    network_alpha: str,
    network_args: Optional[dict],
):
    # old LoRA doesn't have base_model
    metadata = {
        SS_METADATA_KEY_NETWORK_MODULE: network_module,
        SS_METADATA_KEY_NETWORK_DIM: network_dim,
        SS_METADATA_KEY_NETWORK_ALPHA: network_alpha,
    }
    if v2 is not None:
        metadata[SS_METADATA_KEY_V2] = v2
    if base_model is not None:
        metadata[SS_METADATA_KEY_BASE_MODEL_VERSION] = base_model
    if network_args is not None:
        metadata[SS_METADATA_KEY_NETWORK_ARGS] = json.dumps(network_args)
    return metadata


def get_sai_model_spec(
    state_dict: dict,
    args: argparse.Namespace,
    sdxl: bool,
    lora: bool,
    textual_inversion: bool,
    is_stable_diffusion_ckpt: Optional[bool] = None,  # None for TI and LoRA
):
    timestamp = time.time()

    v2 = args.v2
    v_parameterization = args.v_parameterization
    reso = args.resolution

    title = args.metadata_title if args.metadata_title is not None else args.output_name

    if args.min_timestep is not None or args.max_timestep is not None:
        min_time_step = args.min_timestep if args.min_timestep is not None else 0
        max_time_step = args.max_timestep if args.max_timestep is not None else 1000
        timesteps = (min_time_step, max_time_step)
    else:
        timesteps = None

    metadata = sai_model_spec.build_metadata(
        state_dict,
        v2,
        v_parameterization,
        sdxl,
        lora,
        textual_inversion,
        timestamp,
        title=title,
        reso=reso,
        is_stable_diffusion_ckpt=is_stable_diffusion_ckpt,
        author=args.metadata_author,
        description=args.metadata_description,
        license=args.metadata_license,
        tags=args.metadata_tags,
        timesteps=timesteps,
        clip_skip=args.clip_skip,  # None or int
    )
    return metadata


def add_sd_models_arguments(parser: argparse.ArgumentParser):
    # for pretrained models
    parser.add_argument("--v2", action="store_true", help="load Stable Diffusion v2.0 model / Stable Diffusion 2.0のモデルを読み込む")
    parser.add_argument(
        "--v_parameterization", action="store_true", help="enable v-parameterization training / v-parameterization学習を有効にする"
    )
    parser.add_argument(
        "--pretrained_model_name_or_path",
        type=str,
        default=None,
        help="pretrained model to train, directory to Diffusers model or StableDiffusion checkpoint / 学習元モデル、Diffusers形式モデルのディレクトリまたはStableDiffusionのckptファイル",
    )
    parser.add_argument(
        "--tokenizer_cache_dir",
        type=str,
        default=None,
        help="directory for caching Tokenizer (for offline training) / Tokenizerをキャッシュするディレクトリ（ネット接続なしでの学習のため）",
    )


def add_optimizer_arguments(parser: argparse.ArgumentParser):
    parser.add_argument(
        "--optimizer_type",
        type=str,
        default="",
        help="Optimizer to use / オプティマイザの種類: AdamW (default), AdamW8bit, PagedAdamW, PagedAdamW8bit, PagedAdamW32bit, Lion8bit, PagedLion8bit, Lion, SGDNesterov, SGDNesterov8bit, DAdaptation(DAdaptAdamPreprint), DAdaptAdaGrad, DAdaptAdam, DAdaptAdan, DAdaptAdanIP, DAdaptLion, DAdaptSGD, AdaFactor",
    )

    # backward compatibility
    parser.add_argument(
        "--use_8bit_adam",
        action="store_true",
        help="use 8bit AdamW optimizer (requires bitsandbytes) / 8bit Adamオプティマイザを使う（bitsandbytesのインストールが必要）",
    )
    parser.add_argument(
        "--use_lion_optimizer",
        action="store_true",
        help="use Lion optimizer (requires lion-pytorch) / Lionオプティマイザを使う（ lion-pytorch のインストールが必要）",
    )

    parser.add_argument("--learning_rate", type=float, default=2.0e-6, help="learning rate / 学習率")
    parser.add_argument(
        "--max_grad_norm", default=1.0, type=float, help="Max gradient norm, 0 for no clipping / 勾配正規化の最大norm、0でclippingを行わない"
    )

    parser.add_argument(
        "--optimizer_args",
        type=str,
        default=None,
        nargs="*",
        help='additional arguments for optimizer (like "weight_decay=0.01 betas=0.9,0.999 ...") / オプティマイザの追加引数（例： "weight_decay=0.01 betas=0.9,0.999 ..."）',
    )

    parser.add_argument("--lr_scheduler_type", type=str, default="", help="custom scheduler module / 使用するスケジューラ")
    parser.add_argument(
        "--lr_scheduler_args",
        type=str,
        default=None,
        nargs="*",
        help='additional arguments for scheduler (like "T_max=100") / スケジューラの追加引数（例： "T_max100"）',
    )

    parser.add_argument(
        "--lr_scheduler",
        type=str,
        default="constant",
        help="scheduler to use for learning rate / 学習率のスケジューラ: linear, cosine, cosine_with_restarts, polynomial, constant (default), constant_with_warmup, adafactor",
    )
    parser.add_argument(
        "--lr_warmup_steps",
        type=int,
        default=0,
        help="Number of steps for the warmup in the lr scheduler (default is 0) / 学習率のスケジューラをウォームアップするステップ数（デフォルト0）",
    )
    parser.add_argument(
        "--lr_scheduler_num_cycles",
        type=int,
        default=1,
        help="Number of restarts for cosine scheduler with restarts / cosine with restartsスケジューラでのリスタート回数",
    )
    parser.add_argument(
        "--lr_scheduler_power",
        type=float,
        default=1,
        help="Polynomial power for polynomial scheduler / polynomialスケジューラでのpolynomial power",
    )


def add_training_arguments(parser: argparse.ArgumentParser, support_dreambooth: bool):
    parser.add_argument("--output_dir", type=str, default=None, help="directory to output trained model / 学習後のモデル出力先ディレクトリ")
    parser.add_argument("--output_name", type=str, default=None, help="base name of trained model file / 学習後のモデルの拡張子を除くファイル名")
    parser.add_argument(
        "--huggingface_repo_id", type=str, default=None, help="huggingface repo name to upload / huggingfaceにアップロードするリポジトリ名"
    )
    parser.add_argument(
        "--huggingface_repo_type", type=str, default=None, help="huggingface repo type to upload / huggingfaceにアップロードするリポジトリの種類"
    )
    parser.add_argument(
        "--huggingface_path_in_repo",
        type=str,
        default=None,
        help="huggingface model path to upload files / huggingfaceにアップロードするファイルのパス",
    )
    parser.add_argument("--huggingface_token", type=str, default=None, help="huggingface token / huggingfaceのトークン")
    parser.add_argument(
        "--huggingface_repo_visibility",
        type=str,
        default=None,
        help="huggingface repository visibility ('public' for public, 'private' or None for private) / huggingfaceにアップロードするリポジトリの公開設定（'public'で公開、'private'またはNoneで非公開）",
    )
    parser.add_argument(
        "--save_state_to_huggingface", action="store_true", help="save state to huggingface / huggingfaceにstateを保存する"
    )
    parser.add_argument(
        "--resume_from_huggingface",
        action="store_true",
        help="resume from huggingface (ex: --resume {repo_id}/{path_in_repo}:{revision}:{repo_type}) / huggingfaceから学習を再開する(例: --resume {repo_id}/{path_in_repo}:{revision}:{repo_type})",
    )
    parser.add_argument(
        "--async_upload",
        action="store_true",
        help="upload to huggingface asynchronously / huggingfaceに非同期でアップロードする",
    )
    parser.add_argument(
        "--save_precision",
        type=str,
        default=None,
        choices=[None, "float", "fp16", "bf16"],
        help="precision in saving / 保存時に精度を変更して保存する",
    )
    parser.add_argument(
        "--save_every_n_epochs", type=int, default=None, help="save checkpoint every N epochs / 学習中のモデルを指定エポックごとに保存する"
    )
    parser.add_argument(
        "--save_every_n_steps", type=int, default=None, help="save checkpoint every N steps / 学習中のモデルを指定ステップごとに保存する"
    )
    parser.add_argument(
        "--save_n_epoch_ratio",
        type=int,
        default=None,
        help="save checkpoint N epoch ratio (for example 5 means save at least 5 files total) / 学習中のモデルを指定のエポック割合で保存する（たとえば5を指定すると最低5個のファイルが保存される）",
    )
    parser.add_argument(
        "--save_last_n_epochs",
        type=int,
        default=None,
        help="save last N checkpoints when saving every N epochs (remove older checkpoints) / 指定エポックごとにモデルを保存するとき最大Nエポック保存する（古いチェックポイントは削除する）",
    )
    parser.add_argument(
        "--save_last_n_epochs_state",
        type=int,
        default=None,
        help="save last N checkpoints of state (overrides the value of --save_last_n_epochs)/ 最大Nエポックstateを保存する（--save_last_n_epochsの指定を上書きする）",
    )
    parser.add_argument(
        "--save_last_n_steps",
        type=int,
        default=None,
        help="save checkpoints until N steps elapsed (remove older checkpoints if N steps elapsed) / 指定ステップごとにモデルを保存するとき、このステップ数経過するまで保存する（このステップ数経過したら削除する）",
    )
    parser.add_argument(
        "--save_last_n_steps_state",
        type=int,
        default=None,
        help="save states until N steps elapsed (remove older states if N steps elapsed, overrides --save_last_n_steps) / 指定ステップごとにstateを保存するとき、このステップ数経過するまで保存する（このステップ数経過したら削除する。--save_last_n_stepsを上書きする）",
    )
    parser.add_argument(
        "--save_state",
        action="store_true",
        help="save training state additionally (including optimizer states etc.) / optimizerなど学習状態も含めたstateを追加で保存する",
    )
    parser.add_argument("--resume", type=str, default=None, help="saved state to resume training / 学習再開するモデルのstate")

    parser.add_argument("--train_batch_size", type=int, default=1, help="batch size for training / 学習時のバッチサイズ")
    parser.add_argument(
        "--max_token_length",
        type=int,
        default=None,
        choices=[None, 150, 225],
        help="max token length of text encoder (default for 75, 150 or 225) / text encoderのトークンの最大長（未指定で75、150または225が指定可）",
    )
    parser.add_argument(
        "--mem_eff_attn",
        action="store_true",
        help="use memory efficient attention for CrossAttention / CrossAttentionに省メモリ版attentionを使う",
    )
    parser.add_argument("--torch_compile", action="store_true", help="use torch.compile (requires PyTorch 2.0) / torch.compile を使う")
    parser.add_argument(
        "--dynamo_backend",
        type=str,
        default="inductor",
        # available backends:
        # https://github.com/huggingface/accelerate/blob/d1abd59114ada8ba673e1214218cb2878c13b82d/src/accelerate/utils/dataclasses.py#L376-L388C5
        # https://pytorch.org/docs/stable/torch.compiler.html
        choices=["eager", "aot_eager", "inductor", "aot_ts_nvfuser", "nvprims_nvfuser", "cudagraphs", "ofi", "fx2trt", "onnxrt"],
        help="dynamo backend type (default is inductor) / dynamoのbackendの種類（デフォルトは inductor）",
    )
    parser.add_argument("--xformers", action="store_true", help="use xformers for CrossAttention / CrossAttentionにxformersを使う")
    parser.add_argument(
        "--sdpa",
        action="store_true",
        help="use sdpa for CrossAttention (requires PyTorch 2.0) / CrossAttentionにsdpaを使う（PyTorch 2.0が必要）",
    )
    parser.add_argument(
        "--vae", type=str, default=None, help="path to checkpoint of vae to replace / VAEを入れ替える場合、VAEのcheckpointファイルまたはディレクトリ"
    )

    parser.add_argument("--max_train_steps", type=int, default=1600, help="training steps / 学習ステップ数")
    parser.add_argument(
        "--max_train_epochs",
        type=int,
        default=None,
        help="training epochs (overrides max_train_steps) / 学習エポック数（max_train_stepsを上書きします）",
    )
    parser.add_argument(
        "--max_data_loader_n_workers",
        type=int,
        default=8,
        help="max num workers for DataLoader (lower is less main RAM usage, faster epoch start and slower data loading) / DataLoaderの最大プロセス数（小さい値ではメインメモリの使用量が減りエポック間の待ち時間が減りますが、データ読み込みは遅くなります）",
    )
    parser.add_argument(
        "--persistent_data_loader_workers",
        action="store_true",
        help="persistent DataLoader workers (useful for reduce time gap between epoch, but may use more memory) / DataLoader のワーカーを持続させる (エポック間の時間差を少なくするのに有効だが、より多くのメモリを消費する可能性がある)",
    )
    parser.add_argument("--seed", type=int, default=None, help="random seed for training / 学習時の乱数のseed")
    parser.add_argument(
        "--gradient_checkpointing", action="store_true", help="enable gradient checkpointing / grandient checkpointingを有効にする"
    )
    parser.add_argument(
        "--gradient_accumulation_steps",
        type=int,
        default=1,
        help="Number of updates steps to accumulate before performing a backward/update pass / 学習時に逆伝播をする前に勾配を合計するステップ数",
    )
    parser.add_argument(
        "--mixed_precision", type=str, default="no", choices=["no", "fp16", "bf16"], help="use mixed precision / 混合精度を使う場合、その精度"
    )
    parser.add_argument("--full_fp16", action="store_true", help="fp16 training including gradients / 勾配も含めてfp16で学習する")
    parser.add_argument(
        "--full_bf16", action="store_true", help="bf16 training including gradients / 勾配も含めてbf16で学習する"
    )  # TODO move to SDXL training, because it is not supported by SD1/2
    parser.add_argument("--fp8_base", action="store_true", help="use fp8 for base model / base modelにfp8を使う")
    parser.add_argument(
        "--ddp_timeout",
        type=int,
        default=None,
        help="DDP timeout (min, None for default of accelerate) / DDPのタイムアウト（分、Noneでaccelerateのデフォルト）",
    )
    parser.add_argument(
        "--ddp_gradient_as_bucket_view",
        action="store_true",
        help="enable gradient_as_bucket_view for DDP / DDPでgradient_as_bucket_viewを有効にする",
    )
    parser.add_argument(
        "--ddp_static_graph",
        action="store_true",
        help="enable static_graph for DDP / DDPでstatic_graphを有効にする",
    )
    parser.add_argument(
        "--clip_skip",
        type=int,
        default=None,
        help="use output of nth layer from back of text encoder (n>=1) / text encoderの後ろからn番目の層の出力を用いる（nは1以上）",
    )
    parser.add_argument(
        "--logging_dir",
        type=str,
        default=None,
        help="enable logging and output TensorBoard log to this directory / ログ出力を有効にしてこのディレクトリにTensorBoard用のログを出力する",
    )
    parser.add_argument(
        "--log_with",
        type=str,
        default=None,
        choices=["tensorboard", "wandb", "all"],
        help="what logging tool(s) to use (if 'all', TensorBoard and WandB are both used) / ログ出力に使用するツール (allを指定するとTensorBoardとWandBの両方が使用される)",
    )
    parser.add_argument("--log_prefix", type=str, default=None, help="add prefix for each log directory / ログディレクトリ名の先頭に追加する文字列")
    parser.add_argument(
        "--log_tracker_name",
        type=str,
        default=None,
        help="name of tracker to use for logging, default is script-specific default name / ログ出力に使用するtrackerの名前、省略時はスクリプトごとのデフォルト名",
    )
    parser.add_argument(
        "--wandb_run_name",
        type=str,
        default=None,
        help="The name of the specific wandb session / wandb ログに表示される特定の実行の名前",
    )
    parser.add_argument(
        "--log_tracker_config",
        type=str,
        default=None,
        help="path to tracker config file to use for logging / ログ出力に使用するtrackerの設定ファイルのパス",
    )
    parser.add_argument(
        "--wandb_api_key",
        type=str,
        default=None,
        help="specify WandB API key to log in before starting training (optional). / WandB APIキーを指定して学習開始前にログインする（オプション）",
    )
    parser.add_argument(
        "--noise_offset",
        type=float,
        default=None,
        help="enable noise offset with this value (if enabled, around 0.1 is recommended) / Noise offsetを有効にしてこの値を設定する（有効にする場合は0.1程度を推奨）",
    )
    parser.add_argument(
        "--multires_noise_iterations",
        type=int,
        default=None,
        help="enable multires noise with this number of iterations (if enabled, around 6-10 is recommended) / Multires noiseを有効にしてこのイテレーション数を設定する（有効にする場合は6-10程度を推奨）",
    )
    parser.add_argument(
        "--ip_noise_gamma",
        type=float,
        default=None,
        help="enable input perturbation noise. used for regularization. recommended value: around 0.1 (from arxiv.org/abs/2301.11706) "
        + "/  input perturbation noiseを有効にする。正則化に使用される。推奨値: 0.1程度 (arxiv.org/abs/2301.11706 より)",
    )
    # parser.add_argument(
    #     "--perlin_noise",
    #     type=int,
    #     default=None,
    #     help="enable perlin noise and set the octaves / perlin noiseを有効にしてoctavesをこの値に設定する",
    # )
    parser.add_argument(
        "--multires_noise_discount",
        type=float,
        default=0.3,
        help="set discount value for multires noise (has no effect without --multires_noise_iterations) / Multires noiseのdiscount値を設定する（--multires_noise_iterations指定時のみ有効）",
    )
    parser.add_argument(
        "--adaptive_noise_scale",
        type=float,
        default=None,
        help="add `latent mean absolute value * this value` to noise_offset (disabled if None, default) / latentの平均値の絶対値 * この値をnoise_offsetに加算する（Noneの場合は無効、デフォルト）",
    )
    parser.add_argument(
        "--zero_terminal_snr",
        action="store_true",
        help="fix noise scheduler betas to enforce zero terminal SNR / noise schedulerのbetasを修正して、zero terminal SNRを強制する",
    )
    parser.add_argument(
        "--min_timestep",
        type=int,
        default=None,
        help="set minimum time step for U-Net training (0~999, default is 0) / U-Net学習時のtime stepの最小値を設定する（0~999で指定、省略時はデフォルト値(0)） ",
    )
    parser.add_argument(
        "--max_timestep",
        type=int,
        default=None,
        help="set maximum time step for U-Net training (1~1000, default is 1000) / U-Net学習時のtime stepの最大値を設定する（1~1000で指定、省略時はデフォルト値(1000)）",
    )

    parser.add_argument(
        "--lowram",
        action="store_true",
        help="enable low RAM optimization. e.g. load models to VRAM instead of RAM (for machines which have bigger VRAM than RAM such as Colab and Kaggle) / メインメモリが少ない環境向け最適化を有効にする。たとえばVRAMにモデルを読み込むなど（ColabやKaggleなどRAMに比べてVRAMが多い環境向け）",
    )

    parser.add_argument(
        "--sample_every_n_steps", type=int, default=None, help="generate sample images every N steps / 学習中のモデルで指定ステップごとにサンプル出力する"
    )
    parser.add_argument("--sample_at_first", action="store_true", help="generate sample images before training / 学習前にサンプル出力する")
    parser.add_argument(
        "--sample_every_n_epochs",
        type=int,
        default=None,
        help="generate sample images every N epochs (overwrites n_steps) / 学習中のモデルで指定エポックごとにサンプル出力する（ステップ数指定を上書きします）",
    )
    parser.add_argument(
        "--sample_prompts", type=str, default=None, help="file for prompts to generate sample images / 学習中モデルのサンプル出力用プロンプトのファイル"
    )
    parser.add_argument(
        "--sample_sampler",
        type=str,
        default="ddim",
        choices=[
            "ddim",
            "pndm",
            "lms",
            "euler",
            "euler_a",
            "heun",
            "dpm_2",
            "dpm_2_a",
            "dpmsolver",
            "dpmsolver++",
            "dpmsingle",
            "k_lms",
            "k_euler",
            "k_euler_a",
            "k_dpm_2",
            "k_dpm_2_a",
        ],
        help=f"sampler (scheduler) type for sample images / サンプル出力時のサンプラー（スケジューラ）の種類",
    )

    parser.add_argument(
        "--config_file",
        type=str,
        default=None,
        help="using .toml instead of args to pass hyperparameter / ハイパーパラメータを引数ではなく.tomlファイルで渡す",
    )
    parser.add_argument(
        "--output_config", action="store_true", help="output command line args to given .toml file / 引数を.tomlファイルに出力する"
    )

    # SAI Model spec
    parser.add_argument(
        "--metadata_title",
        type=str,
        default=None,
        help="title for model metadata (default is output_name) / メタデータに書き込まれるモデルタイトル、省略時はoutput_name",
    )
    parser.add_argument(
        "--metadata_author",
        type=str,
        default=None,
        help="author name for model metadata / メタデータに書き込まれるモデル作者名",
    )
    parser.add_argument(
        "--metadata_description",
        type=str,
        default=None,
        help="description for model metadata / メタデータに書き込まれるモデル説明",
    )
    parser.add_argument(
        "--metadata_license",
        type=str,
        default=None,
        help="license for model metadata / メタデータに書き込まれるモデルライセンス",
    )
    parser.add_argument(
        "--metadata_tags",
        type=str,
        default=None,
        help="tags for model metadata, separated by comma / メタデータに書き込まれるモデルタグ、カンマ区切り",
    )

    if support_dreambooth:
        # DreamBooth training
        parser.add_argument(
            "--prior_loss_weight", type=float, default=1.0, help="loss weight for regularization images / 正則化画像のlossの重み"
        )


def verify_training_args(args: argparse.Namespace):
    if args.v_parameterization and not args.v2:
        print("v_parameterization should be with v2 not v1 or sdxl / v1やsdxlでv_parameterizationを使用することは想定されていません")
    if args.v2 and args.clip_skip is not None:
        print("v2 with clip_skip will be unexpected / v2でclip_skipを使用することは想定されていません")

    if args.cache_latents_to_disk and not args.cache_latents:
        args.cache_latents = True
        print(
            "cache_latents_to_disk is enabled, so cache_latents is also enabled / cache_latents_to_diskが有効なため、cache_latentsを有効にします"
        )

    # noise_offset, perlin_noise, multires_noise_iterations cannot be enabled at the same time
    # # Listを使って数えてもいいけど並べてしまえ
    # if args.noise_offset is not None and args.multires_noise_iterations is not None:
    #     raise ValueError(
    #         "noise_offset and multires_noise_iterations cannot be enabled at the same time / noise_offsetとmultires_noise_iterationsを同時に有効にできません"
    #     )
    # if args.noise_offset is not None and args.perlin_noise is not None:
    #     raise ValueError("noise_offset and perlin_noise cannot be enabled at the same time / noise_offsetとperlin_noiseは同時に有効にできません")
    # if args.perlin_noise is not None and args.multires_noise_iterations is not None:
    #     raise ValueError(
    #         "perlin_noise and multires_noise_iterations cannot be enabled at the same time / perlin_noiseとmultires_noise_iterationsを同時に有効にできません"
    #     )

    if args.adaptive_noise_scale is not None and args.noise_offset is None:
        raise ValueError("adaptive_noise_scale requires noise_offset / adaptive_noise_scaleを使用するにはnoise_offsetが必要です")

    if args.scale_v_pred_loss_like_noise_pred and not args.v_parameterization:
        raise ValueError(
            "scale_v_pred_loss_like_noise_pred can be enabled only with v_parameterization / scale_v_pred_loss_like_noise_predはv_parameterizationが有効なときのみ有効にできます"
        )

    if args.v_pred_like_loss and args.v_parameterization:
        raise ValueError(
            "v_pred_like_loss cannot be enabled with v_parameterization / v_pred_like_lossはv_parameterizationが有効なときには有効にできません"
        )

    if args.zero_terminal_snr and not args.v_parameterization:
        print(
            f"zero_terminal_snr is enabled, but v_parameterization is not enabled. training will be unexpected"
            + " / zero_terminal_snrが有効ですが、v_parameterizationが有効ではありません。学習結果は想定外になる可能性があります"
        )


def add_dataset_arguments(
    parser: argparse.ArgumentParser, support_dreambooth: bool, support_caption: bool, support_caption_dropout: bool
):
    # dataset common
    parser.add_argument("--train_data_dir", type=str, default=None, help="directory for train images / 学習画像データのディレクトリ")
    parser.add_argument("--shuffle_caption", action="store_true", help="shuffle separated caption / 区切られたcaptionの各要素をshuffleする")
    parser.add_argument("--caption_separator", type=str, default=",", help="separator for caption / captionの区切り文字")
    parser.add_argument(
        "--caption_extension", type=str, default=".caption", help="extension of caption files / 読み込むcaptionファイルの拡張子"
    )
    parser.add_argument(
        "--caption_extention",
        type=str,
        default=None,
        help="extension of caption files (backward compatibility) / 読み込むcaptionファイルの拡張子（スペルミスを残してあります）",
    )
    parser.add_argument(
        "--keep_tokens",
        type=int,
        default=0,
        help="keep heading N tokens when shuffling caption tokens (token means comma separated strings) / captionのシャッフル時に、先頭からこの個数のトークンをシャッフルしないで残す（トークンはカンマ区切りの各部分を意味する）",
    )
    parser.add_argument(
        "--keep_tokens_separator",
        type=str,
        default="",
        help="A custom separator to divide the caption into fixed and flexible parts. Tokens before this separator will not be shuffled. If not specified, '--keep_tokens' will be used to determine the fixed number of tokens."
        + " / captionを固定部分と可変部分に分けるためのカスタム区切り文字。この区切り文字より前のトークンはシャッフルされない。指定しない場合、'--keep_tokens'が固定部分のトークン数として使用される。",
    )
    parser.add_argument(
        "--caption_prefix",
        type=str,
        default=None,
        help="prefix for caption text / captionのテキストの先頭に付ける文字列",
    )
    parser.add_argument(
        "--caption_suffix",
        type=str,
        default=None,
        help="suffix for caption text / captionのテキストの末尾に付ける文字列",
    )
    parser.add_argument("--color_aug", action="store_true", help="enable weak color augmentation / 学習時に色合いのaugmentationを有効にする")
    parser.add_argument("--flip_aug", action="store_true", help="enable horizontal flip augmentation / 学習時に左右反転のaugmentationを有効にする")
    parser.add_argument(
        "--face_crop_aug_range",
        type=str,
        default=None,
        help="enable face-centered crop augmentation and its range (e.g. 2.0,4.0) / 学習時に顔を中心とした切り出しaugmentationを有効にするときは倍率を指定する（例：2.0,4.0）",
    )
    parser.add_argument(
        "--random_crop",
        action="store_true",
        help="enable random crop (for style training in face-centered crop augmentation) / ランダムな切り出しを有効にする（顔を中心としたaugmentationを行うときに画風の学習用に指定する）",
    )
    parser.add_argument(
        "--debug_dataset", action="store_true", help="show images for debugging (do not train) / デバッグ用に学習データを画面表示する（学習は行わない）"
    )
    parser.add_argument(
        "--resolution",
        type=str,
        default=None,
        help="resolution in training ('size' or 'width,height') / 学習時の画像解像度（'サイズ'指定、または'幅,高さ'指定）",
    )
    parser.add_argument(
        "--cache_latents",
        action="store_true",
        help="cache latents to main memory to reduce VRAM usage (augmentations must be disabled) / VRAM削減のためにlatentをメインメモリにcacheする（augmentationは使用不可） ",
    )
    parser.add_argument("--vae_batch_size", type=int, default=1, help="batch size for caching latents / latentのcache時のバッチサイズ")
    parser.add_argument(
        "--cache_latents_to_disk",
        action="store_true",
        help="cache latents to disk to reduce VRAM usage (augmentations must be disabled) / VRAM削減のためにlatentをディスクにcacheする（augmentationは使用不可）",
    )
    parser.add_argument(
        "--enable_bucket", action="store_true", help="enable buckets for multi aspect ratio training / 複数解像度学習のためのbucketを有効にする"
    )
    parser.add_argument("--min_bucket_reso", type=int, default=256, help="minimum resolution for buckets / bucketの最小解像度")
    parser.add_argument("--max_bucket_reso", type=int, default=1024, help="maximum resolution for buckets / bucketの最大解像度")
    parser.add_argument(
        "--bucket_reso_steps",
        type=int,
        default=64,
        help="steps of resolution for buckets, divisible by 8 is recommended / bucketの解像度の単位、8で割り切れる値を推奨します",
    )
    parser.add_argument(
        "--bucket_no_upscale", action="store_true", help="make bucket for each image without upscaling / 画像を拡大せずbucketを作成します"
    )

    parser.add_argument(
        "--token_warmup_min",
        type=int,
        default=1,
        help="start learning at N tags (token means comma separated strinfloatgs) / タグ数をN個から増やしながら学習する",
    )
    parser.add_argument(
        "--token_warmup_step",
        type=float,
        default=0,
        help="tag length reaches maximum on N steps (or N*max_train_steps if N<1) / N（N<1ならN*max_train_steps）ステップでタグ長が最大になる。デフォルトは0（最初から最大）",
    )

    parser.add_argument(
        "--dataset_class",
        type=str,
        default=None,
        help="dataset class for arbitrary dataset (package.module.Class) / 任意のデータセットを用いるときのクラス名 (package.module.Class)",
    )

    if support_caption_dropout:
        # Textual Inversion はcaptionのdropoutをsupportしない
        # いわゆるtensorのDropoutと紛らわしいのでprefixにcaptionを付けておく　every_n_epochsは他と平仄を合わせてdefault Noneに
        parser.add_argument(
            "--caption_dropout_rate", type=float, default=0.0, help="Rate out dropout caption(0.0~1.0) / captionをdropoutする割合"
        )
        parser.add_argument(
            "--caption_dropout_every_n_epochs",
            type=int,
            default=0,
            help="Dropout all captions every N epochs / captionを指定エポックごとにdropoutする",
        )
        parser.add_argument(
            "--caption_tag_dropout_rate",
            type=float,
            default=0.0,
            help="Rate out dropout comma separated tokens(0.0~1.0) / カンマ区切りのタグをdropoutする割合",
        )

    if support_dreambooth:
        # DreamBooth dataset
        parser.add_argument("--reg_data_dir", type=str, default=None, help="directory for regularization images / 正則化画像データのディレクトリ")

    if support_caption:
        # caption dataset
        parser.add_argument("--in_json", type=str, default=None, help="json metadata for dataset / データセットのmetadataのjsonファイル")
        parser.add_argument(
            "--dataset_repeats", type=int, default=1, help="repeat dataset when training with captions / キャプションでの学習時にデータセットを繰り返す回数"
        )


def add_sd_saving_arguments(parser: argparse.ArgumentParser):
    parser.add_argument(
        "--save_model_as",
        type=str,
        default=None,
        choices=[None, "ckpt", "safetensors", "diffusers", "diffusers_safetensors"],
        help="format to save the model (default is same to original) / モデル保存時の形式（未指定時は元モデルと同じ）",
    )
    parser.add_argument(
        "--use_safetensors",
        action="store_true",
        help="use safetensors format to save (if save_model_as is not specified) / checkpoint、モデルをsafetensors形式で保存する（save_model_as未指定時）",
    )


def read_config_from_file(args: argparse.Namespace, parser: argparse.ArgumentParser):
    if not args.config_file:
        return args

    config_path = args.config_file + ".toml" if not args.config_file.endswith(".toml") else args.config_file

    if args.output_config:
        # check if config file exists
        if os.path.exists(config_path):
            print(f"Config file already exists. Aborting... / 出力先の設定ファイルが既に存在します: {config_path}")
            exit(1)

        # convert args to dictionary
        args_dict = vars(args)

        # remove unnecessary keys
        for key in ["config_file", "output_config", "wandb_api_key"]:
            if key in args_dict:
                del args_dict[key]

        # get default args from parser
        default_args = vars(parser.parse_args([]))

        # remove default values: cannot use args_dict.items directly because it will be changed during iteration
        for key, value in list(args_dict.items()):
            if key in default_args and value == default_args[key]:
                del args_dict[key]

        # convert Path to str in dictionary
        for key, value in args_dict.items():
            if isinstance(value, pathlib.Path):
                args_dict[key] = str(value)

        # convert to toml and output to file
        with open(config_path, "w") as f:
            toml.dump(args_dict, f)

        print(f"Saved config file / 設定ファイルを保存しました: {config_path}")
        exit(0)

    if not os.path.exists(config_path):
        print(f"{config_path} not found.")
        exit(1)

    print(f"Loading settings from {config_path}...")
    with open(config_path, "r") as f:
        config_dict = toml.load(f)

    # combine all sections into one
    ignore_nesting_dict = {}
    for section_name, section_dict in config_dict.items():
        # if value is not dict, save key and value as is
        if not isinstance(section_dict, dict):
            ignore_nesting_dict[section_name] = section_dict
            continue

        # if value is dict, save all key and value into one dict
        for key, value in section_dict.items():
            ignore_nesting_dict[key] = value

    config_args = argparse.Namespace(**ignore_nesting_dict)
    args = parser.parse_args(namespace=config_args)
    args.config_file = os.path.splitext(args.config_file)[0]
    print(args.config_file)

    return args


# endregion

# region utils


def resume_from_local_or_hf_if_specified(accelerator, args):
    if not args.resume:
        return

    if not args.resume_from_huggingface:
        print(f"resume training from local state: {args.resume}")
        accelerator.load_state(args.resume)
        return

    print(f"resume training from huggingface state: {args.resume}")
    repo_id = args.resume.split("/")[0] + "/" + args.resume.split("/")[1]
    path_in_repo = "/".join(args.resume.split("/")[2:])
    revision = None
    repo_type = None
    if ":" in path_in_repo:
        divided = path_in_repo.split(":")
        if len(divided) == 2:
            path_in_repo, revision = divided
            repo_type = "model"
        else:
            path_in_repo, revision, repo_type = divided
    print(f"Downloading state from huggingface: {repo_id}/{path_in_repo}@{revision}")

    list_files = huggingface_util.list_dir(
        repo_id=repo_id,
        subfolder=path_in_repo,
        revision=revision,
        token=args.huggingface_token,
        repo_type=repo_type,
    )

    async def download(filename) -> str:
        def task():
            return hf_hub_download(
                repo_id=repo_id,
                filename=filename,
                revision=revision,
                repo_type=repo_type,
                token=args.huggingface_token,
            )

        return await asyncio.get_event_loop().run_in_executor(None, task)

    loop = asyncio.get_event_loop()
    results = loop.run_until_complete(asyncio.gather(*[download(filename=filename.rfilename) for filename in list_files]))
    if len(results) == 0:
        raise ValueError("No files found in the specified repo id/path/revision / 指定されたリポジトリID/パス/リビジョンにファイルが見つかりませんでした")
    dirname = os.path.dirname(results[0])
    accelerator.load_state(dirname)


def get_optimizer(args, trainable_params):
    # "Optimizer to use: AdamW, AdamW8bit, Lion, SGDNesterov, SGDNesterov8bit, PagedAdamW, PagedAdamW8bit, PagedAdamW32bit, Lion8bit, PagedLion8bit, DAdaptation(DAdaptAdamPreprint), DAdaptAdaGrad, DAdaptAdam, DAdaptAdan, DAdaptAdanIP, DAdaptLion, DAdaptSGD, Adafactor"

    optimizer_type = args.optimizer_type
    if args.use_8bit_adam:
        assert (
            not args.use_lion_optimizer
        ), "both option use_8bit_adam and use_lion_optimizer are specified / use_8bit_adamとuse_lion_optimizerの両方のオプションが指定されています"
        assert (
            optimizer_type is None or optimizer_type == ""
        ), "both option use_8bit_adam and optimizer_type are specified / use_8bit_adamとoptimizer_typeの両方のオプションが指定されています"
        optimizer_type = "AdamW8bit"

    elif args.use_lion_optimizer:
        assert (
            optimizer_type is None or optimizer_type == ""
        ), "both option use_lion_optimizer and optimizer_type are specified / use_lion_optimizerとoptimizer_typeの両方のオプションが指定されています"
        optimizer_type = "Lion"

    if optimizer_type is None or optimizer_type == "":
        optimizer_type = "AdamW"
    optimizer_type = optimizer_type.lower()

    # 引数を分解する
    optimizer_kwargs = {}
    if args.optimizer_args is not None and len(args.optimizer_args) > 0:
        for arg in args.optimizer_args:
            key, value = arg.split("=")
            value = ast.literal_eval(value)

            # value = value.split(",")
            # for i in range(len(value)):
            #     if value[i].lower() == "true" or value[i].lower() == "false":
            #         value[i] = value[i].lower() == "true"
            #     else:
            #         value[i] = ast.float(value[i])
            # if len(value) == 1:
            #     value = value[0]
            # else:
            #     value = tuple(value)

            optimizer_kwargs[key] = value
    # print("optkwargs:", optimizer_kwargs)

    lr = args.learning_rate
    optimizer = None

    if optimizer_type == "Lion".lower():
        try:
            import lion_pytorch
        except ImportError:
            raise ImportError("No lion_pytorch / lion_pytorch がインストールされていないようです")
        print(f"use Lion optimizer | {optimizer_kwargs}")
        optimizer_class = lion_pytorch.Lion
        optimizer = optimizer_class(trainable_params, lr=lr, **optimizer_kwargs)

    elif optimizer_type.endswith("8bit".lower()):
        try:
            import bitsandbytes as bnb
        except ImportError:
            raise ImportError("No bitsandbytes / bitsandbytesがインストールされていないようです")

        if optimizer_type == "AdamW8bit".lower():
            print(f"use 8-bit AdamW optimizer | {optimizer_kwargs}")
            optimizer_class = bnb.optim.AdamW8bit
            optimizer = optimizer_class(trainable_params, lr=lr, **optimizer_kwargs)

        elif optimizer_type == "SGDNesterov8bit".lower():
            print(f"use 8-bit SGD with Nesterov optimizer | {optimizer_kwargs}")
            if "momentum" not in optimizer_kwargs:
                print(
                    f"8-bit SGD with Nesterov must be with momentum, set momentum to 0.9 / 8-bit SGD with Nesterovはmomentum指定が必須のため0.9に設定します"
                )
                optimizer_kwargs["momentum"] = 0.9

            optimizer_class = bnb.optim.SGD8bit
            optimizer = optimizer_class(trainable_params, lr=lr, nesterov=True, **optimizer_kwargs)

        elif optimizer_type == "Lion8bit".lower():
            print(f"use 8-bit Lion optimizer | {optimizer_kwargs}")
            try:
                optimizer_class = bnb.optim.Lion8bit
            except AttributeError:
                raise AttributeError(
                    "No Lion8bit. The version of bitsandbytes installed seems to be old. Please install 0.38.0 or later. / Lion8bitが定義されていません。インストールされているbitsandbytesのバージョンが古いようです。0.38.0以上をインストールしてください"
                )
        elif optimizer_type == "PagedAdamW8bit".lower():
            print(f"use 8-bit PagedAdamW optimizer | {optimizer_kwargs}")
            try:
                optimizer_class = bnb.optim.PagedAdamW8bit
            except AttributeError:
                raise AttributeError(
                    "No PagedAdamW8bit. The version of bitsandbytes installed seems to be old. Please install 0.39.0 or later. / PagedAdamW8bitが定義されていません。インストールされているbitsandbytesのバージョンが古いようです。0.39.0以上をインストールしてください"
                )
        elif optimizer_type == "PagedLion8bit".lower():
            print(f"use 8-bit Paged Lion optimizer | {optimizer_kwargs}")
            try:
                optimizer_class = bnb.optim.PagedLion8bit
            except AttributeError:
                raise AttributeError(
                    "No PagedLion8bit. The version of bitsandbytes installed seems to be old. Please install 0.39.0 or later. / PagedLion8bitが定義されていません。インストールされているbitsandbytesのバージョンが古いようです。0.39.0以上をインストールしてください"
                )

        optimizer = optimizer_class(trainable_params, lr=lr, **optimizer_kwargs)

    elif optimizer_type == "PagedAdamW".lower():
        print(f"use PagedAdamW optimizer | {optimizer_kwargs}")
        try:
            import bitsandbytes as bnb
        except ImportError:
            raise ImportError("No bitsandbytes / bitsandbytesがインストールされていないようです")
        try:
            optimizer_class = bnb.optim.PagedAdamW
        except AttributeError:
            raise AttributeError(
                "No PagedAdamW. The version of bitsandbytes installed seems to be old. Please install 0.39.0 or later. / PagedAdamWが定義されていません。インストールされているbitsandbytesのバージョンが古いようです。0.39.0以上をインストールしてください"
            )
        optimizer = optimizer_class(trainable_params, lr=lr, **optimizer_kwargs)

    elif optimizer_type == "PagedAdamW32bit".lower():
        print(f"use 32-bit PagedAdamW optimizer | {optimizer_kwargs}")
        try:
            import bitsandbytes as bnb
        except ImportError:
            raise ImportError("No bitsandbytes / bitsandbytesがインストールされていないようです")
        try:
            optimizer_class = bnb.optim.PagedAdamW32bit
        except AttributeError:
            raise AttributeError(
                "No PagedAdamW32bit. The version of bitsandbytes installed seems to be old. Please install 0.39.0 or later. / PagedAdamW32bitが定義されていません。インストールされているbitsandbytesのバージョンが古いようです。0.39.0以上をインストールしてください"
            )
        optimizer = optimizer_class(trainable_params, lr=lr, **optimizer_kwargs)

    elif optimizer_type == "SGDNesterov".lower():
        print(f"use SGD with Nesterov optimizer | {optimizer_kwargs}")
        if "momentum" not in optimizer_kwargs:
            print(f"SGD with Nesterov must be with momentum, set momentum to 0.9 / SGD with Nesterovはmomentum指定が必須のため0.9に設定します")
            optimizer_kwargs["momentum"] = 0.9

        optimizer_class = torch.optim.SGD
        optimizer = optimizer_class(trainable_params, lr=lr, nesterov=True, **optimizer_kwargs)

    elif optimizer_type.startswith("DAdapt".lower()) or optimizer_type == "Prodigy".lower():
        # check lr and lr_count, and print warning
        actual_lr = lr
        lr_count = 1
        if type(trainable_params) == list and type(trainable_params[0]) == dict:
            lrs = set()
            actual_lr = trainable_params[0].get("lr", actual_lr)
            for group in trainable_params:
                lrs.add(group.get("lr", actual_lr))
            lr_count = len(lrs)

        if actual_lr <= 0.1:
            print(
                f"learning rate is too low. If using D-Adaptation or Prodigy, set learning rate around 1.0 / 学習率が低すぎるようです。D-AdaptationまたはProdigyの使用時は1.0前後の値を指定してください: lr={actual_lr}"
            )
            print("recommend option: lr=1.0 / 推奨は1.0です")
        if lr_count > 1:
            print(
                f"when multiple learning rates are specified with dadaptation (e.g. for Text Encoder and U-Net), only the first one will take effect / D-AdaptationまたはProdigyで複数の学習率を指定した場合（Text EncoderとU-Netなど）、最初の学習率のみが有効になります: lr={actual_lr}"
            )

        if optimizer_type.startswith("DAdapt".lower()):
            # DAdaptation family
            # check dadaptation is installed
            try:
                import dadaptation
                import dadaptation.experimental as experimental
            except ImportError:
                raise ImportError("No dadaptation / dadaptation がインストールされていないようです")

            # set optimizer
            if optimizer_type == "DAdaptation".lower() or optimizer_type == "DAdaptAdamPreprint".lower():
                optimizer_class = experimental.DAdaptAdamPreprint
                print(f"use D-Adaptation AdamPreprint optimizer | {optimizer_kwargs}")
            elif optimizer_type == "DAdaptAdaGrad".lower():
                optimizer_class = dadaptation.DAdaptAdaGrad
                print(f"use D-Adaptation AdaGrad optimizer | {optimizer_kwargs}")
            elif optimizer_type == "DAdaptAdam".lower():
                optimizer_class = dadaptation.DAdaptAdam
                print(f"use D-Adaptation Adam optimizer | {optimizer_kwargs}")
            elif optimizer_type == "DAdaptAdan".lower():
                optimizer_class = dadaptation.DAdaptAdan
                print(f"use D-Adaptation Adan optimizer | {optimizer_kwargs}")
            elif optimizer_type == "DAdaptAdanIP".lower():
                optimizer_class = experimental.DAdaptAdanIP
                print(f"use D-Adaptation AdanIP optimizer | {optimizer_kwargs}")
            elif optimizer_type == "DAdaptLion".lower():
                optimizer_class = dadaptation.DAdaptLion
                print(f"use D-Adaptation Lion optimizer | {optimizer_kwargs}")
            elif optimizer_type == "DAdaptSGD".lower():
                optimizer_class = dadaptation.DAdaptSGD
                print(f"use D-Adaptation SGD optimizer | {optimizer_kwargs}")
            else:
                raise ValueError(f"Unknown optimizer type: {optimizer_type}")

            optimizer = optimizer_class(trainable_params, lr=lr, **optimizer_kwargs)
        else:
            # Prodigy
            # check Prodigy is installed
            try:
                import prodigyopt
            except ImportError:
                raise ImportError("No Prodigy / Prodigy がインストールされていないようです")

            print(f"use Prodigy optimizer | {optimizer_kwargs}")
            optimizer_class = prodigyopt.Prodigy
            optimizer = optimizer_class(trainable_params, lr=lr, **optimizer_kwargs)

    elif optimizer_type == "Adafactor".lower():
        # 引数を確認して適宜補正する
        if "relative_step" not in optimizer_kwargs:
            optimizer_kwargs["relative_step"] = True  # default
        if not optimizer_kwargs["relative_step"] and optimizer_kwargs.get("warmup_init", False):
            print(f"set relative_step to True because warmup_init is True / warmup_initがTrueのためrelative_stepをTrueにします")
            optimizer_kwargs["relative_step"] = True
        print(f"use Adafactor optimizer | {optimizer_kwargs}")

        if optimizer_kwargs["relative_step"]:
            print(f"relative_step is true / relative_stepがtrueです")
            if lr != 0.0:
                print(f"learning rate is used as initial_lr / 指定したlearning rateはinitial_lrとして使用されます")
            args.learning_rate = None

            # trainable_paramsがgroupだった時の処理：lrを削除する
            if type(trainable_params) == list and type(trainable_params[0]) == dict:
                has_group_lr = False
                for group in trainable_params:
                    p = group.pop("lr", None)
                    has_group_lr = has_group_lr or (p is not None)

                if has_group_lr:
                    # 一応argsを無効にしておく TODO 依存関係が逆転してるのであまり望ましくない
                    print(f"unet_lr and text_encoder_lr are ignored / unet_lrとtext_encoder_lrは無視されます")
                    args.unet_lr = None
                    args.text_encoder_lr = None

            if args.lr_scheduler != "adafactor":
                print(f"use adafactor_scheduler / スケジューラにadafactor_schedulerを使用します")
            args.lr_scheduler = f"adafactor:{lr}"  # ちょっと微妙だけど

            lr = None
        else:
            if args.max_grad_norm != 0.0:
                print(
                    f"because max_grad_norm is set, clip_grad_norm is enabled. consider set to 0 / max_grad_normが設定されているためclip_grad_normが有効になります。0に設定して無効にしたほうがいいかもしれません"
                )
            if args.lr_scheduler != "constant_with_warmup":
                print(f"constant_with_warmup will be good / スケジューラはconstant_with_warmupが良いかもしれません")
            if optimizer_kwargs.get("clip_threshold", 1.0) != 1.0:
                print(f"clip_threshold=1.0 will be good / clip_thresholdは1.0が良いかもしれません")

        optimizer_class = transformers.optimization.Adafactor
        optimizer = optimizer_class(trainable_params, lr=lr, **optimizer_kwargs)

    elif optimizer_type == "AdamW".lower():
        print(f"use AdamW optimizer | {optimizer_kwargs}")
        optimizer_class = torch.optim.AdamW
        optimizer = optimizer_class(trainable_params, lr=lr, **optimizer_kwargs)

    if optimizer is None:
        # 任意のoptimizerを使う
        optimizer_type = args.optimizer_type  # lowerでないやつ（微妙）
        print(f"use {optimizer_type} | {optimizer_kwargs}")
        if "." not in optimizer_type:
            optimizer_module = torch.optim
        else:
            values = optimizer_type.split(".")
            optimizer_module = importlib.import_module(".".join(values[:-1]))
            optimizer_type = values[-1]

        optimizer_class = getattr(optimizer_module, optimizer_type)
        optimizer = optimizer_class(trainable_params, lr=lr, **optimizer_kwargs)

    optimizer_name = optimizer_class.__module__ + "." + optimizer_class.__name__
    optimizer_args = ",".join([f"{k}={v}" for k, v in optimizer_kwargs.items()])

    return optimizer_name, optimizer_args, optimizer


# Modified version of get_scheduler() function from diffusers.optimizer.get_scheduler
# Add some checking and features to the original function.


def get_scheduler_fix(args, optimizer: Optimizer, num_processes: int):
    """
    Unified API to get any scheduler from its name.
    """
    name = args.lr_scheduler
    num_warmup_steps: Optional[int] = args.lr_warmup_steps
    num_training_steps = args.max_train_steps * num_processes  # * args.gradient_accumulation_steps
    num_cycles = args.lr_scheduler_num_cycles
    power = args.lr_scheduler_power

    lr_scheduler_kwargs = {}  # get custom lr_scheduler kwargs
    if args.lr_scheduler_args is not None and len(args.lr_scheduler_args) > 0:
        for arg in args.lr_scheduler_args:
            key, value = arg.split("=")
            value = ast.literal_eval(value)
            lr_scheduler_kwargs[key] = value

    def wrap_check_needless_num_warmup_steps(return_vals):
        if num_warmup_steps is not None and num_warmup_steps != 0:
            raise ValueError(f"{name} does not require `num_warmup_steps`. Set None or 0.")
        return return_vals

    # using any lr_scheduler from other library
    if args.lr_scheduler_type:
        lr_scheduler_type = args.lr_scheduler_type
        print(f"use {lr_scheduler_type} | {lr_scheduler_kwargs} as lr_scheduler")
        if "." not in lr_scheduler_type:  # default to use torch.optim
            lr_scheduler_module = torch.optim.lr_scheduler
        else:
            values = lr_scheduler_type.split(".")
            lr_scheduler_module = importlib.import_module(".".join(values[:-1]))
            lr_scheduler_type = values[-1]
        lr_scheduler_class = getattr(lr_scheduler_module, lr_scheduler_type)
        lr_scheduler = lr_scheduler_class(optimizer, **lr_scheduler_kwargs)
        return wrap_check_needless_num_warmup_steps(lr_scheduler)

    if name.startswith("adafactor"):
        assert (
            type(optimizer) == transformers.optimization.Adafactor
        ), f"adafactor scheduler must be used with Adafactor optimizer / adafactor schedulerはAdafactorオプティマイザと同時に使ってください"
        initial_lr = float(name.split(":")[1])
        # print("adafactor scheduler init lr", initial_lr)
        return wrap_check_needless_num_warmup_steps(transformers.optimization.AdafactorSchedule(optimizer, initial_lr))

    name = SchedulerType(name)
    schedule_func = TYPE_TO_SCHEDULER_FUNCTION[name]

    if name == SchedulerType.CONSTANT:
        return wrap_check_needless_num_warmup_steps(schedule_func(optimizer, **lr_scheduler_kwargs))

    if name == SchedulerType.PIECEWISE_CONSTANT:
        return schedule_func(optimizer, **lr_scheduler_kwargs)  # step_rules and last_epoch are given as kwargs

    # All other schedulers require `num_warmup_steps`
    if num_warmup_steps is None:
        raise ValueError(f"{name} requires `num_warmup_steps`, please provide that argument.")

    if name == SchedulerType.CONSTANT_WITH_WARMUP:
        return schedule_func(optimizer, num_warmup_steps=num_warmup_steps, **lr_scheduler_kwargs)

    # All other schedulers require `num_training_steps`
    if num_training_steps is None:
        raise ValueError(f"{name} requires `num_training_steps`, please provide that argument.")

    if name == SchedulerType.COSINE_WITH_RESTARTS:
        return schedule_func(
            optimizer,
            num_warmup_steps=num_warmup_steps,
            num_training_steps=num_training_steps,
            num_cycles=num_cycles,
            **lr_scheduler_kwargs,
        )

    if name == SchedulerType.POLYNOMIAL:
        return schedule_func(
            optimizer, num_warmup_steps=num_warmup_steps, num_training_steps=num_training_steps, power=power, **lr_scheduler_kwargs
        )

    return schedule_func(optimizer, num_warmup_steps=num_warmup_steps, num_training_steps=num_training_steps, **lr_scheduler_kwargs)


def prepare_dataset_args(args: argparse.Namespace, support_metadata: bool):
    # backward compatibility
    if args.caption_extention is not None:
        args.caption_extension = args.caption_extention
        args.caption_extention = None

    # assert args.resolution is not None, f"resolution is required / resolution（解像度）を指定してください"
    if args.resolution is not None:
        args.resolution = tuple([int(r) for r in args.resolution.split(",")])
        if len(args.resolution) == 1:
            args.resolution = (args.resolution[0], args.resolution[0])
        assert (
            len(args.resolution) == 2
        ), f"resolution must be 'size' or 'width,height' / resolution（解像度）は'サイズ'または'幅','高さ'で指定してください: {args.resolution}"

    if args.face_crop_aug_range is not None:
        args.face_crop_aug_range = tuple([float(r) for r in args.face_crop_aug_range.split(",")])
        assert (
            len(args.face_crop_aug_range) == 2 and args.face_crop_aug_range[0] <= args.face_crop_aug_range[1]
        ), f"face_crop_aug_range must be two floats / face_crop_aug_rangeは'下限,上限'で指定してください: {args.face_crop_aug_range}"
    else:
        args.face_crop_aug_range = None

    if support_metadata:
        if args.in_json is not None and (args.color_aug or args.random_crop):
            print(
                f"latents in npz is ignored when color_aug or random_crop is True / color_augまたはrandom_cropを有効にした場合、npzファイルのlatentsは無視されます"
            )


def load_tokenizer(args: argparse.Namespace):
    print("prepare tokenizer")
    original_path = V2_STABLE_DIFFUSION_PATH if args.v2 else TOKENIZER_PATH

    tokenizer: CLIPTokenizer = None
    if args.tokenizer_cache_dir:
        local_tokenizer_path = os.path.join(args.tokenizer_cache_dir, original_path.replace("/", "_"))
        if os.path.exists(local_tokenizer_path):
            print(f"load tokenizer from cache: {local_tokenizer_path}")
            tokenizer = CLIPTokenizer.from_pretrained(local_tokenizer_path)  # same for v1 and v2

    if tokenizer is None:
        if args.v2:
            tokenizer = CLIPTokenizer.from_pretrained(original_path, subfolder="tokenizer")
        else:
            tokenizer = CLIPTokenizer.from_pretrained(original_path)

    if hasattr(args, "max_token_length") and args.max_token_length is not None:
        print(f"update token length: {args.max_token_length}")

    if args.tokenizer_cache_dir and not os.path.exists(local_tokenizer_path):
        print(f"save Tokenizer to cache: {local_tokenizer_path}")
        tokenizer.save_pretrained(local_tokenizer_path)

    return tokenizer


def prepare_accelerator(args: argparse.Namespace):
    if args.logging_dir is None:
        logging_dir = None
    else:
        log_prefix = "" if args.log_prefix is None else args.log_prefix
        logging_dir = args.logging_dir + "/" + log_prefix + time.strftime("%Y%m%d%H%M%S", time.localtime())

    if args.log_with is None:
        if logging_dir is not None:
            log_with = "tensorboard"
        else:
            log_with = None
    else:
        log_with = args.log_with
        if log_with in ["tensorboard", "all"]:
            if logging_dir is None:
                raise ValueError("logging_dir is required when log_with is tensorboard / Tensorboardを使う場合、logging_dirを指定してください")
        if log_with in ["wandb", "all"]:
            try:
                import wandb
            except ImportError:
                raise ImportError("No wandb / wandb がインストールされていないようです")
            if logging_dir is not None:
                os.makedirs(logging_dir, exist_ok=True)
                os.environ["WANDB_DIR"] = logging_dir
            if args.wandb_api_key is not None:
                wandb.login(key=args.wandb_api_key)

    # torch.compile のオプション。 NO の場合は torch.compile は使わない
    dynamo_backend = "NO"
    if args.torch_compile:
        dynamo_backend = args.dynamo_backend

    kwargs_handlers = (
        InitProcessGroupKwargs(timeout=datetime.timedelta(minutes=args.ddp_timeout)) if args.ddp_timeout else None,
        DistributedDataParallelKwargs(gradient_as_bucket_view=args.ddp_gradient_as_bucket_view, static_graph=args.ddp_static_graph)
        if args.ddp_gradient_as_bucket_view or args.ddp_static_graph
        else None,
    )
    kwargs_handlers = list(filter(lambda x: x is not None, kwargs_handlers))
    accelerator = Accelerator(
        gradient_accumulation_steps=args.gradient_accumulation_steps,
        mixed_precision=args.mixed_precision,
        log_with=log_with,
        project_dir=logging_dir,
        kwargs_handlers=kwargs_handlers,
        dynamo_backend=dynamo_backend,
    )
    return accelerator


def prepare_dtype(args: argparse.Namespace):
    weight_dtype = torch.float32
    if args.mixed_precision == "fp16":
        weight_dtype = torch.float16
    elif args.mixed_precision == "bf16":
        weight_dtype = torch.bfloat16

    save_dtype = None
    if args.save_precision == "fp16":
        save_dtype = torch.float16
    elif args.save_precision == "bf16":
        save_dtype = torch.bfloat16
    elif args.save_precision == "float":
        save_dtype = torch.float32

    return weight_dtype, save_dtype


def _load_target_model(args: argparse.Namespace, weight_dtype, device="cpu", unet_use_linear_projection_in_v2=False):
    name_or_path = args.pretrained_model_name_or_path
    name_or_path = os.path.realpath(name_or_path) if os.path.islink(name_or_path) else name_or_path
    load_stable_diffusion_format = os.path.isfile(name_or_path)  # determine SD or Diffusers
    if load_stable_diffusion_format:
        print(f"load StableDiffusion checkpoint: {name_or_path}")
        text_encoder, vae, unet = model_util.load_models_from_stable_diffusion_checkpoint(
            args.v2, name_or_path, device, unet_use_linear_projection_in_v2=unet_use_linear_projection_in_v2
        )
    else:
        # Diffusers model is loaded to CPU
        print(f"load Diffusers pretrained models: {name_or_path}")
        try:
            pipe = StableDiffusionPipeline.from_pretrained(name_or_path, tokenizer=None, safety_checker=None)
        except EnvironmentError as ex:
            print(
                f"model is not found as a file or in Hugging Face, perhaps file name is wrong? / 指定したモデル名のファイル、またはHugging Faceのモデルが見つかりません。ファイル名が誤っているかもしれません: {name_or_path}"
            )
            raise ex
        text_encoder = pipe.text_encoder
        vae = pipe.vae
        unet = pipe.unet
        del pipe

        # Diffusers U-Net to original U-Net
        # TODO *.ckpt/*.safetensorsのv2と同じ形式にここで変換すると良さそう
        # print(f"unet config: {unet.config}")
        original_unet = UNet2DConditionModel(
            unet.config.sample_size,
            unet.config.attention_head_dim,
            unet.config.cross_attention_dim,
            unet.config.use_linear_projection,
            unet.config.upcast_attention,
        )
        original_unet.load_state_dict(unet.state_dict())
        unet = original_unet
        print("U-Net converted to original U-Net")

    # VAEを読み込む
    if args.vae is not None:
        vae = model_util.load_vae(args.vae, weight_dtype)
        print("additional VAE loaded")

    return text_encoder, vae, unet, load_stable_diffusion_format


def load_target_model(args, weight_dtype, accelerator, unet_use_linear_projection_in_v2=False):
    # load models for each process
    for pi in range(accelerator.state.num_processes):
        if pi == accelerator.state.local_process_index:
            print(f"loading model for process {accelerator.state.local_process_index}/{accelerator.state.num_processes}")

            text_encoder, vae, unet, load_stable_diffusion_format = _load_target_model(
                args,
                weight_dtype,
                accelerator.device if args.lowram else "cpu",
                unet_use_linear_projection_in_v2=unet_use_linear_projection_in_v2,
            )

            # work on low-ram device
            if args.lowram:
                text_encoder.to(accelerator.device)
                unet.to(accelerator.device)
                vae.to(accelerator.device)

            gc.collect()
            torch.cuda.empty_cache()
        accelerator.wait_for_everyone()

    return text_encoder, vae, unet, load_stable_diffusion_format


def patch_accelerator_for_fp16_training(accelerator):
    org_unscale_grads = accelerator.scaler._unscale_grads_

    def _unscale_grads_replacer(optimizer, inv_scale, found_inf, allow_fp16):
        return org_unscale_grads(optimizer, inv_scale, found_inf, True)

    accelerator.scaler._unscale_grads_ = _unscale_grads_replacer


def get_hidden_states(args: argparse.Namespace, input_ids, tokenizer, text_encoder, weight_dtype=None):
    # with no_token_padding, the length is not max length, return result immediately
    if input_ids.size()[-1] != tokenizer.model_max_length:
        return text_encoder(input_ids)[0]

    # input_ids: b,n,77
    b_size = input_ids.size()[0]
    input_ids = input_ids.reshape((-1, tokenizer.model_max_length))  # batch_size*3, 77

    if args.clip_skip is None:
        encoder_hidden_states = text_encoder(input_ids)[0]
    else:
        enc_out = text_encoder(input_ids, output_hidden_states=True, return_dict=True)
        encoder_hidden_states = enc_out["hidden_states"][-args.clip_skip]
        encoder_hidden_states = text_encoder.text_model.final_layer_norm(encoder_hidden_states)

    # bs*3, 77, 768 or 1024
    encoder_hidden_states = encoder_hidden_states.reshape((b_size, -1, encoder_hidden_states.shape[-1]))

    if args.max_token_length is not None:
        if args.v2:
            # v2: <BOS>...<EOS> <PAD> ... の三連を <BOS>...<EOS> <PAD> ... へ戻す　正直この実装でいいのかわからん
            states_list = [encoder_hidden_states[:, 0].unsqueeze(1)]  # <BOS>
            for i in range(1, args.max_token_length, tokenizer.model_max_length):
                chunk = encoder_hidden_states[:, i : i + tokenizer.model_max_length - 2]  # <BOS> の後から 最後の前まで
                if i > 0:
                    for j in range(len(chunk)):
                        if input_ids[j, 1] == tokenizer.eos_token:  # 空、つまり <BOS> <EOS> <PAD> ...のパターン
                            chunk[j, 0] = chunk[j, 1]  # 次の <PAD> の値をコピーする
                states_list.append(chunk)  # <BOS> の後から <EOS> の前まで
            states_list.append(encoder_hidden_states[:, -1].unsqueeze(1))  # <EOS> か <PAD> のどちらか
            encoder_hidden_states = torch.cat(states_list, dim=1)
        else:
            # v1: <BOS>...<EOS> の三連を <BOS>...<EOS> へ戻す
            states_list = [encoder_hidden_states[:, 0].unsqueeze(1)]  # <BOS>
            for i in range(1, args.max_token_length, tokenizer.model_max_length):
                states_list.append(encoder_hidden_states[:, i : i + tokenizer.model_max_length - 2])  # <BOS> の後から <EOS> の前まで
            states_list.append(encoder_hidden_states[:, -1].unsqueeze(1))  # <EOS>
            encoder_hidden_states = torch.cat(states_list, dim=1)

    if weight_dtype is not None:
        # this is required for additional network training
        encoder_hidden_states = encoder_hidden_states.to(weight_dtype)

    return encoder_hidden_states


def pool_workaround(
    text_encoder: CLIPTextModelWithProjection, last_hidden_state: torch.Tensor, input_ids: torch.Tensor, eos_token_id: int
):
    r"""
    workaround for CLIP's pooling bug: it returns the hidden states for the max token id as the pooled output
    instead of the hidden states for the EOS token
    If we use Textual Inversion, we need to use the hidden states for the EOS token as the pooled output

    Original code from CLIP's pooling function:

    \# text_embeds.shape = [batch_size, sequence_length, transformer.width]
    \# take features from the eot embedding (eot_token is the highest number in each sequence)
    \# casting to torch.int for onnx compatibility: argmax doesn't support int64 inputs with opset 14
    pooled_output = last_hidden_state[
        torch.arange(last_hidden_state.shape[0], device=last_hidden_state.device),
        input_ids.to(dtype=torch.int, device=last_hidden_state.device).argmax(dim=-1),
    ]
    """

    # input_ids: b*n,77
    # find index for EOS token

    # Following code is not working if one of the input_ids has multiple EOS tokens (very odd case)
    # eos_token_index = torch.where(input_ids == eos_token_id)[1]
    # eos_token_index = eos_token_index.to(device=last_hidden_state.device)

    # Create a mask where the EOS tokens are
    eos_token_mask = (input_ids == eos_token_id).int()

    # Use argmax to find the last index of the EOS token for each element in the batch
    eos_token_index = torch.argmax(eos_token_mask, dim=1)  # this will be 0 if there is no EOS token, it's fine
    eos_token_index = eos_token_index.to(device=last_hidden_state.device)

    # get hidden states for EOS token
    pooled_output = last_hidden_state[torch.arange(last_hidden_state.shape[0], device=last_hidden_state.device), eos_token_index]

    # apply projection: projection may be of different dtype than last_hidden_state
    pooled_output = text_encoder.text_projection(pooled_output.to(text_encoder.text_projection.weight.dtype))
    pooled_output = pooled_output.to(last_hidden_state.dtype)

    return pooled_output


def get_hidden_states_sdxl(
    max_token_length: int,
    input_ids1: torch.Tensor,
    input_ids2: torch.Tensor,
    tokenizer1: CLIPTokenizer,
    tokenizer2: CLIPTokenizer,
    text_encoder1: CLIPTextModel,
    text_encoder2: CLIPTextModelWithProjection,
    weight_dtype: Optional[str] = None,
    accelerator: Optional[Accelerator] = None,
):
    # input_ids: b,n,77 -> b*n, 77
    b_size = input_ids1.size()[0]
    input_ids1 = input_ids1.reshape((-1, tokenizer1.model_max_length))  # batch_size*n, 77
    input_ids2 = input_ids2.reshape((-1, tokenizer2.model_max_length))  # batch_size*n, 77

    # text_encoder1
    enc_out = text_encoder1(input_ids1, output_hidden_states=True, return_dict=True)
    hidden_states1 = enc_out["hidden_states"][11]

    # text_encoder2
    enc_out = text_encoder2(input_ids2, output_hidden_states=True, return_dict=True)
    hidden_states2 = enc_out["hidden_states"][-2]  # penuultimate layer

    # pool2 = enc_out["text_embeds"]
    unwrapped_text_encoder2 = text_encoder2 if accelerator is None else accelerator.unwrap_model(text_encoder2)
    pool2 = pool_workaround(unwrapped_text_encoder2, enc_out["last_hidden_state"], input_ids2, tokenizer2.eos_token_id)

    # b*n, 77, 768 or 1280 -> b, n*77, 768 or 1280
    n_size = 1 if max_token_length is None else max_token_length // 75
    hidden_states1 = hidden_states1.reshape((b_size, -1, hidden_states1.shape[-1]))
    hidden_states2 = hidden_states2.reshape((b_size, -1, hidden_states2.shape[-1]))

    if max_token_length is not None:
        # bs*3, 77, 768 or 1024
        # encoder1: <BOS>...<EOS> の三連を <BOS>...<EOS> へ戻す
        states_list = [hidden_states1[:, 0].unsqueeze(1)]  # <BOS>
        for i in range(1, max_token_length, tokenizer1.model_max_length):
            states_list.append(hidden_states1[:, i : i + tokenizer1.model_max_length - 2])  # <BOS> の後から <EOS> の前まで
        states_list.append(hidden_states1[:, -1].unsqueeze(1))  # <EOS>
        hidden_states1 = torch.cat(states_list, dim=1)

        # v2: <BOS>...<EOS> <PAD> ... の三連を <BOS>...<EOS> <PAD> ... へ戻す　正直この実装でいいのかわからん
        states_list = [hidden_states2[:, 0].unsqueeze(1)]  # <BOS>
        for i in range(1, max_token_length, tokenizer2.model_max_length):
            chunk = hidden_states2[:, i : i + tokenizer2.model_max_length - 2]  # <BOS> の後から 最後の前まで
            # this causes an error:
            # RuntimeError: one of the variables needed for gradient computation has been modified by an inplace operation
            # if i > 1:
            #     for j in range(len(chunk)):  # batch_size
            #         if input_ids2[n_index + j * n_size, 1] == tokenizer2.eos_token_id:  # 空、つまり <BOS> <EOS> <PAD> ...のパターン
            #             chunk[j, 0] = chunk[j, 1]  # 次の <PAD> の値をコピーする
            states_list.append(chunk)  # <BOS> の後から <EOS> の前まで
        states_list.append(hidden_states2[:, -1].unsqueeze(1))  # <EOS> か <PAD> のどちらか
        hidden_states2 = torch.cat(states_list, dim=1)

        # pool はnの最初のものを使う
        pool2 = pool2[::n_size]

    if weight_dtype is not None:
        # this is required for additional network training
        hidden_states1 = hidden_states1.to(weight_dtype)
        hidden_states2 = hidden_states2.to(weight_dtype)

    return hidden_states1, hidden_states2, pool2


def default_if_none(value, default):
    return default if value is None else value


def get_epoch_ckpt_name(args: argparse.Namespace, ext: str, epoch_no: int):
    model_name = default_if_none(args.output_name, DEFAULT_EPOCH_NAME)
    return EPOCH_FILE_NAME.format(model_name, epoch_no) + ext


def get_step_ckpt_name(args: argparse.Namespace, ext: str, step_no: int):
    model_name = default_if_none(args.output_name, DEFAULT_STEP_NAME)
    return STEP_FILE_NAME.format(model_name, step_no) + ext


def get_last_ckpt_name(args: argparse.Namespace, ext: str):
    model_name = default_if_none(args.output_name, DEFAULT_LAST_OUTPUT_NAME)
    return model_name + ext


def get_remove_epoch_no(args: argparse.Namespace, epoch_no: int):
    if args.save_last_n_epochs is None:
        return None

    remove_epoch_no = epoch_no - args.save_every_n_epochs * args.save_last_n_epochs
    if remove_epoch_no < 0:
        return None
    return remove_epoch_no


def get_remove_step_no(args: argparse.Namespace, step_no: int):
    if args.save_last_n_steps is None:
        return None

    # last_n_steps前のstep_noから、save_every_n_stepsの倍数のstep_noを計算して削除する
    # save_every_n_steps=10, save_last_n_steps=30の場合、50step目には30step分残し、10step目を削除する
    remove_step_no = step_no - args.save_last_n_steps - 1
    remove_step_no = remove_step_no - (remove_step_no % args.save_every_n_steps)
    if remove_step_no < 0:
        return None
    return remove_step_no


# epochとstepの保存、メタデータにepoch/stepが含まれ引数が同じになるため、統合している
# on_epoch_end: Trueならepoch終了時、Falseならstep経過時
def save_sd_model_on_epoch_end_or_stepwise(
    args: argparse.Namespace,
    on_epoch_end: bool,
    accelerator,
    src_path: str,
    save_stable_diffusion_format: bool,
    use_safetensors: bool,
    save_dtype: torch.dtype,
    epoch: int,
    num_train_epochs: int,
    global_step: int,
    text_encoder,
    unet,
    vae,
):
    def sd_saver(ckpt_file, epoch_no, global_step):
        sai_metadata = get_sai_model_spec(None, args, False, False, False, is_stable_diffusion_ckpt=True)
        model_util.save_stable_diffusion_checkpoint(
            args.v2, ckpt_file, text_encoder, unet, src_path, epoch_no, global_step, sai_metadata, save_dtype, vae
        )

    def diffusers_saver(out_dir):
        model_util.save_diffusers_checkpoint(
            args.v2, out_dir, text_encoder, unet, src_path, vae=vae, use_safetensors=use_safetensors
        )

    save_sd_model_on_epoch_end_or_stepwise_common(
        args,
        on_epoch_end,
        accelerator,
        save_stable_diffusion_format,
        use_safetensors,
        epoch,
        num_train_epochs,
        global_step,
        sd_saver,
        diffusers_saver,
    )


def save_sd_model_on_epoch_end_or_stepwise_common(
    args: argparse.Namespace,
    on_epoch_end: bool,
    accelerator,
    save_stable_diffusion_format: bool,
    use_safetensors: bool,
    epoch: int,
    num_train_epochs: int,
    global_step: int,
    sd_saver,
    diffusers_saver,
):
    if on_epoch_end:
        epoch_no = epoch + 1
        saving = epoch_no % args.save_every_n_epochs == 0 and epoch_no < num_train_epochs
        if not saving:
            return

        model_name = default_if_none(args.output_name, DEFAULT_EPOCH_NAME)
        remove_no = get_remove_epoch_no(args, epoch_no)
    else:
        # 保存するか否かは呼び出し側で判断済み

        model_name = default_if_none(args.output_name, DEFAULT_STEP_NAME)
        epoch_no = epoch  # 例: 最初のepochの途中で保存したら0になる、SDモデルに保存される
        remove_no = get_remove_step_no(args, global_step)

    os.makedirs(args.output_dir, exist_ok=True)
    if save_stable_diffusion_format:
        ext = ".safetensors" if use_safetensors else ".ckpt"

        if on_epoch_end:
            ckpt_name = get_epoch_ckpt_name(args, ext, epoch_no)
        else:
            ckpt_name = get_step_ckpt_name(args, ext, global_step)

        ckpt_file = os.path.join(args.output_dir, ckpt_name)
        print(f"\nsaving checkpoint: {ckpt_file}")
        sd_saver(ckpt_file, epoch_no, global_step)

        if args.huggingface_repo_id is not None:
            huggingface_util.upload(args, ckpt_file, "/" + ckpt_name)

        # remove older checkpoints
        if remove_no is not None:
            if on_epoch_end:
                remove_ckpt_name = get_epoch_ckpt_name(args, ext, remove_no)
            else:
                remove_ckpt_name = get_step_ckpt_name(args, ext, remove_no)

            remove_ckpt_file = os.path.join(args.output_dir, remove_ckpt_name)
            if os.path.exists(remove_ckpt_file):
                print(f"removing old checkpoint: {remove_ckpt_file}")
                os.remove(remove_ckpt_file)

    else:
        if on_epoch_end:
            out_dir = os.path.join(args.output_dir, EPOCH_DIFFUSERS_DIR_NAME.format(model_name, epoch_no))
        else:
            out_dir = os.path.join(args.output_dir, STEP_DIFFUSERS_DIR_NAME.format(model_name, global_step))

        print(f"\nsaving model: {out_dir}")
        diffusers_saver(out_dir)

        if args.huggingface_repo_id is not None:
            huggingface_util.upload(args, out_dir, "/" + model_name)

        # remove older checkpoints
        if remove_no is not None:
            if on_epoch_end:
                remove_out_dir = os.path.join(args.output_dir, EPOCH_DIFFUSERS_DIR_NAME.format(model_name, remove_no))
            else:
                remove_out_dir = os.path.join(args.output_dir, STEP_DIFFUSERS_DIR_NAME.format(model_name, remove_no))

            if os.path.exists(remove_out_dir):
                print(f"removing old model: {remove_out_dir}")
                shutil.rmtree(remove_out_dir)

    if args.save_state:
        if on_epoch_end:
            save_and_remove_state_on_epoch_end(args, accelerator, epoch_no)
        else:
            save_and_remove_state_stepwise(args, accelerator, global_step)


def save_and_remove_state_on_epoch_end(args: argparse.Namespace, accelerator, epoch_no):
    model_name = default_if_none(args.output_name, DEFAULT_EPOCH_NAME)

    print(f"\nsaving state at epoch {epoch_no}")
    os.makedirs(args.output_dir, exist_ok=True)

    state_dir = os.path.join(args.output_dir, EPOCH_STATE_NAME.format(model_name, epoch_no))
    accelerator.save_state(state_dir)
    if args.save_state_to_huggingface:
        print("uploading state to huggingface.")
        huggingface_util.upload(args, state_dir, "/" + EPOCH_STATE_NAME.format(model_name, epoch_no))

    last_n_epochs = args.save_last_n_epochs_state if args.save_last_n_epochs_state else args.save_last_n_epochs
    if last_n_epochs is not None:
        remove_epoch_no = epoch_no - args.save_every_n_epochs * last_n_epochs
        state_dir_old = os.path.join(args.output_dir, EPOCH_STATE_NAME.format(model_name, remove_epoch_no))
        if os.path.exists(state_dir_old):
            print(f"removing old state: {state_dir_old}")
            shutil.rmtree(state_dir_old)


def save_and_remove_state_stepwise(args: argparse.Namespace, accelerator, step_no):
    model_name = default_if_none(args.output_name, DEFAULT_STEP_NAME)

    print(f"\nsaving state at step {step_no}")
    os.makedirs(args.output_dir, exist_ok=True)

    state_dir = os.path.join(args.output_dir, STEP_STATE_NAME.format(model_name, step_no))
    accelerator.save_state(state_dir)
    if args.save_state_to_huggingface:
        print("uploading state to huggingface.")
        huggingface_util.upload(args, state_dir, "/" + STEP_STATE_NAME.format(model_name, step_no))

    last_n_steps = args.save_last_n_steps_state if args.save_last_n_steps_state else args.save_last_n_steps
    if last_n_steps is not None:
        # last_n_steps前のstep_noから、save_every_n_stepsの倍数のstep_noを計算して削除する
        remove_step_no = step_no - last_n_steps - 1
        remove_step_no = remove_step_no - (remove_step_no % args.save_every_n_steps)

        if remove_step_no > 0:
            state_dir_old = os.path.join(args.output_dir, STEP_STATE_NAME.format(model_name, remove_step_no))
            if os.path.exists(state_dir_old):
                print(f"removing old state: {state_dir_old}")
                shutil.rmtree(state_dir_old)


def save_state_on_train_end(args: argparse.Namespace, accelerator):
    model_name = default_if_none(args.output_name, DEFAULT_LAST_OUTPUT_NAME)

    print("\nsaving last state.")
    os.makedirs(args.output_dir, exist_ok=True)

    state_dir = os.path.join(args.output_dir, LAST_STATE_NAME.format(model_name))
    accelerator.save_state(state_dir)

    if args.save_state_to_huggingface:
        print("uploading last state to huggingface.")
        huggingface_util.upload(args, state_dir, "/" + LAST_STATE_NAME.format(model_name))


def save_sd_model_on_train_end(
    args: argparse.Namespace,
    src_path: str,
    save_stable_diffusion_format: bool,
    use_safetensors: bool,
    save_dtype: torch.dtype,
    epoch: int,
    global_step: int,
    text_encoder,
    unet,
    vae,
):
    def sd_saver(ckpt_file, epoch_no, global_step):
        sai_metadata = get_sai_model_spec(None, args, False, False, False, is_stable_diffusion_ckpt=True)
        model_util.save_stable_diffusion_checkpoint(
            args.v2, ckpt_file, text_encoder, unet, src_path, epoch_no, global_step, sai_metadata, save_dtype, vae
        )

    def diffusers_saver(out_dir):
        model_util.save_diffusers_checkpoint(
            args.v2, out_dir, text_encoder, unet, src_path, vae=vae, use_safetensors=use_safetensors
        )

    save_sd_model_on_train_end_common(
        args, save_stable_diffusion_format, use_safetensors, epoch, global_step, sd_saver, diffusers_saver
    )


def save_sd_model_on_train_end_common(
    args: argparse.Namespace,
    save_stable_diffusion_format: bool,
    use_safetensors: bool,
    epoch: int,
    global_step: int,
    sd_saver,
    diffusers_saver,
):
    model_name = default_if_none(args.output_name, DEFAULT_LAST_OUTPUT_NAME)

    if save_stable_diffusion_format:
        os.makedirs(args.output_dir, exist_ok=True)

        ckpt_name = model_name + (".safetensors" if use_safetensors else ".ckpt")
        ckpt_file = os.path.join(args.output_dir, ckpt_name)

        print(f"save trained model as StableDiffusion checkpoint to {ckpt_file}")
        sd_saver(ckpt_file, epoch, global_step)

        if args.huggingface_repo_id is not None:
            huggingface_util.upload(args, ckpt_file, "/" + ckpt_name, force_sync_upload=True)
    else:
        out_dir = os.path.join(args.output_dir, model_name)
        os.makedirs(out_dir, exist_ok=True)

        print(f"save trained model as Diffusers to {out_dir}")
        diffusers_saver(out_dir)

        if args.huggingface_repo_id is not None:
            huggingface_util.upload(args, out_dir, "/" + model_name, force_sync_upload=True)


def get_noise_noisy_latents_and_timesteps(args, noise_scheduler, latents):
    # Sample noise that we'll add to the latents
    noise = torch.randn_like(latents, device=latents.device)
    if args.noise_offset:
        noise = custom_train_functions.apply_noise_offset(latents, noise, args.noise_offset, args.adaptive_noise_scale)
    if args.multires_noise_iterations:
        noise = custom_train_functions.pyramid_noise_like(
            noise, latents.device, args.multires_noise_iterations, args.multires_noise_discount
        )

    # Sample a random timestep for each image
    b_size = latents.shape[0]
    min_timestep = 0 if args.min_timestep is None else args.min_timestep
    max_timestep = noise_scheduler.config.num_train_timesteps if args.max_timestep is None else args.max_timestep

    timesteps = torch.randint(min_timestep, max_timestep, (b_size,), device=latents.device)
    timesteps = timesteps.long()

    # Add noise to the latents according to the noise magnitude at each timestep
    # (this is the forward diffusion process)
    if args.ip_noise_gamma:
        noisy_latents = noise_scheduler.add_noise(latents, noise + args.ip_noise_gamma * torch.randn_like(latents), timesteps)
    else:
        noisy_latents = noise_scheduler.add_noise(latents, noise, timesteps)

    return noise, noisy_latents, timesteps


def append_lr_to_logs(logs, lr_scheduler, optimizer_type, including_unet=True):
    names = []
    if including_unet:
        names.append("unet")
    names.append("text_encoder1")
    names.append("text_encoder2")

    append_lr_to_logs_with_names(logs, lr_scheduler, optimizer_type, names)


def append_lr_to_logs_with_names(logs, lr_scheduler, optimizer_type, names):
    lrs = lr_scheduler.get_last_lr()

    for lr_index in range(len(lrs)):
        name = names[lr_index]
        logs["lr/" + name] = float(lrs[lr_index])

        if optimizer_type.lower().startswith("DAdapt".lower()) or optimizer_type.lower() == "Prodigy".lower():
            logs["lr/d*lr/" + name] = (
                lr_scheduler.optimizers[-1].param_groups[lr_index]["d"] * lr_scheduler.optimizers[-1].param_groups[lr_index]["lr"]
            )


# scheduler:
SCHEDULER_LINEAR_START = 0.00085
SCHEDULER_LINEAR_END = 0.0120
SCHEDULER_TIMESTEPS = 1000
SCHEDLER_SCHEDULE = "scaled_linear"


def get_my_scheduler(
    *,
    sample_sampler: str,
    v_parameterization: bool,
):
    sched_init_args = {}
    if sample_sampler == "ddim":
        scheduler_cls = DDIMScheduler
    elif sample_sampler == "ddpm":  # ddpmはおかしくなるのでoptionから外してある
        scheduler_cls = DDPMScheduler
    elif sample_sampler == "pndm":
        scheduler_cls = PNDMScheduler
    elif sample_sampler == "lms" or sample_sampler == "k_lms":
        scheduler_cls = LMSDiscreteScheduler
    elif sample_sampler == "euler" or sample_sampler == "k_euler":
        scheduler_cls = EulerDiscreteScheduler
    elif sample_sampler == "euler_a" or sample_sampler == "k_euler_a":
        scheduler_cls = EulerAncestralDiscreteScheduler
    elif sample_sampler == "dpmsolver" or sample_sampler == "dpmsolver++":
        scheduler_cls = DPMSolverMultistepScheduler
        sched_init_args["algorithm_type"] = sample_sampler
    elif sample_sampler == "dpmsingle":
        scheduler_cls = DPMSolverSinglestepScheduler
    elif sample_sampler == "heun":
        scheduler_cls = HeunDiscreteScheduler
    elif sample_sampler == "dpm_2" or sample_sampler == "k_dpm_2":
        scheduler_cls = KDPM2DiscreteScheduler
    elif sample_sampler == "dpm_2_a" or sample_sampler == "k_dpm_2_a":
        scheduler_cls = KDPM2AncestralDiscreteScheduler
    else:
        scheduler_cls = DDIMScheduler

    if v_parameterization:
        sched_init_args["prediction_type"] = "v_prediction"

    scheduler = scheduler_cls(
        num_train_timesteps=SCHEDULER_TIMESTEPS,
        beta_start=SCHEDULER_LINEAR_START,
        beta_end=SCHEDULER_LINEAR_END,
        beta_schedule=SCHEDLER_SCHEDULE,
        **sched_init_args,
    )

    # clip_sample=Trueにする
    if hasattr(scheduler.config, "clip_sample") and scheduler.config.clip_sample is False:
        # print("set clip_sample to True")
        scheduler.config.clip_sample = True

    return scheduler


def sample_images(*args, **kwargs):
    return sample_images_common(StableDiffusionLongPromptWeightingPipeline, *args, **kwargs)


def line_to_prompt_dict(line: str) -> dict:
    # subset of gen_img_diffusers
    prompt_args = line.split(" --")
    prompt_dict = {}
    prompt_dict["prompt"] = prompt_args[0]

    for parg in prompt_args:
        try:
            m = re.match(r"w (\d+)", parg, re.IGNORECASE)
            if m:
                prompt_dict["width"] = int(m.group(1))
                continue

            m = re.match(r"h (\d+)", parg, re.IGNORECASE)
            if m:
                prompt_dict["height"] = int(m.group(1))
                continue

            m = re.match(r"d (\d+)", parg, re.IGNORECASE)
            if m:
                prompt_dict["seed"] = int(m.group(1))
                continue

            m = re.match(r"s (\d+)", parg, re.IGNORECASE)
            if m:  # steps
                prompt_dict["sample_steps"] = max(1, min(1000, int(m.group(1))))
                continue

            m = re.match(r"l ([\d\.]+)", parg, re.IGNORECASE)
            if m:  # scale
                prompt_dict["scale"] = float(m.group(1))
                continue

            m = re.match(r"n (.+)", parg, re.IGNORECASE)
            if m:  # negative prompt
                prompt_dict["negative_prompt"] = m.group(1)
                continue

            m = re.match(r"ss (.+)", parg, re.IGNORECASE)
            if m:
                prompt_dict["sample_sampler"] = m.group(1)
                continue

            m = re.match(r"cn (.+)", parg, re.IGNORECASE)
            if m:
                prompt_dict["controlnet_image"] = m.group(1)
                continue

        except ValueError as ex:
            print(f"Exception in parsing / 解析エラー: {parg}")
            print(ex)

    return prompt_dict

<<<<<<< HEAD
=======
def check_vram_usage(at_called_point):
    return f"\nChecking VRAM usage at: {at_called_point} on CUDA Device {torch.cuda.current_device()}\ntorch.cuda.memory_allocated: {(torch.cuda.memory_allocated()/1024/1024/1024)}\ntorch.cuda.memory_reserved: {(torch.cuda.memory_reserved()/1024/1024/1024)}\ntorch.cuda.max_memory_reserved: {(torch.cuda.max_memory_reserved()/1024/1024/1024)}\n{torch.cuda.memory_summary(None, True)}\n"

>>>>>>> 8cef8959
def sample_images_common(
    pipe_class,
    accelerator: Accelerator,
    args: argparse.Namespace,
    epoch,
    steps,
    device,
    vae,
    tokenizer,
    text_encoder,
    unet,
    prompt_replacement=None,
    controlnet=None,
):
    """
    StableDiffusionLongPromptWeightingPipelineの改造版を使うようにしたので、clip skipおよびプロンプトの重みづけに対応した
    """

    if steps == 0:
        if not args.sample_at_first:
            return
    else:
        if args.sample_every_n_steps is None and args.sample_every_n_epochs is None:
            return
        if args.sample_every_n_epochs is not None:
            # sample_every_n_steps は無視する
            if epoch is None or epoch % args.sample_every_n_epochs != 0:
                return
        else:
            if steps % args.sample_every_n_steps != 0 or epoch is not None:  # steps is not divisible or end of epoch
                return
    if accelerator.is_main_process:
        print(f"Running on main Accelerator on {torch.cuda.current_device()}")

<<<<<<< HEAD
=======
    else:
        print(f"Running on sub Accelerator on {torch.cuda.current_device()}")
>>>>>>> 8cef8959
    distributed_state = PartialState() #testing implementation of multi gpu distributed inference
    
    print(f"\ngenerating sample images at step / サンプル画像生成 ステップ: {steps}")
    if not os.path.isfile(args.sample_prompts):
        print(f"No prompt file / プロンプトファイルがありません: {args.sample_prompts}")
        return

    org_vae_device = vae.device  # CPUにいるはず
    vae.to(distributed_state.device)
<<<<<<< HEAD

=======
>>>>>>> 8cef8959
    # unwrap unet and text_encoder(s)
    unet = accelerator.unwrap_model(unet)
    if isinstance(text_encoder, (list, tuple)):
        text_encoder = [accelerator.unwrap_model(te) for te in text_encoder]
    else:
        text_encoder = accelerator.unwrap_model(text_encoder)

    # read prompts

    # with open(args.sample_prompts, "rt", encoding="utf-8") as f:
    #     prompts = f.readlines()

    if args.sample_prompts.endswith(".txt"):
        with open(args.sample_prompts, "r", encoding="utf-8") as f:
            lines = f.readlines()
        prompts = [line.strip() for line in lines if len(line.strip()) > 0 and line[0] != "#"]
    elif args.sample_prompts.endswith(".toml"):
        with open(args.sample_prompts, "r", encoding="utf-8") as f:
            data = toml.load(f)
        prompts = [dict(**data["prompt"], **subset) for subset in data["prompt"]["subset"]]
    elif args.sample_prompts.endswith(".json"):
        with open(args.sample_prompts, "r", encoding="utf-8") as f:
            prompts = json.load(f)

    # schedulers: dict = {}  cannot find where this is used
    default_scheduler = get_my_scheduler(
        sample_sampler=args.sample_sampler,
        v_parameterization=args.v_parameterization,
    )
<<<<<<< HEAD
    # schedulers[args.sample_sampler] = default_scheduler
=======
    schedulers[args.sample_sampler] = default_scheduler
>>>>>>> 8cef8959
    pipeline = pipe_class(
        text_encoder=text_encoder,
        vae=vae,
        unet=unet,
        tokenizer=tokenizer,
        scheduler=default_scheduler,
        safety_checker=None,
        feature_extractor=None,
        requires_safety_checker=False,
        clip_skip=args.clip_skip,
    )
    pipeline.to(distributed_state.device)
    save_dir = args.output_dir + "/sample"
    os.makedirs(save_dir, exist_ok=True)
<<<<<<< HEAD
    
    # Creating list with N elements, where each element is a list of prompt_dicts, and N is the number of processess available (number of devices available)
    # prompt_dicts are assigned to lists based on order of processes, to attempt to time the image creation time to match enum order. Probably only works when steps and sampler are identical.
    per_process_prompts = generate_per_device_prompt_list(prompts, num_of_processes = distributed_state.num_processes, prompt_replacement = prompt_replacement)

=======
    temp_prompts = []
    for i, prompt_dict in enumerate(prompts):
        if isinstance(prompt_dict, str):
            prompt_dict = line_to_prompt_dict(prompt_dict)
        assert isinstance(prompt_dict, dict)
        temp_dict: dict = {}
        temp_dict["negative_prompt"] = prompt_dict.get("negative_prompt")
        temp_dict["sample_steps"] = prompt_dict.get("sample_steps", 30)
        temp_dict["width"] = prompt_dict.get("width", 512)
        temp_dict["height"] = prompt_dict.get("height", 512)
        temp_dict["scale"] = prompt_dict.get("scale", 7.5)
        temp_dict["seed"] = prompt_dict.get("seed")
        temp_dict["controlnet_image"] = prompt_dict.get("controlnet_image")
        temp_dict["prompt"]: str = prompt_dict.get("prompt", "")
        temp_dict["sample_sampler"]: str = prompt_dict.get("sample_sampler", args.sample_sampler)
        temp_dict["enum"] = i
        temp_prompts.append(temp_dict)
    prompts = temp_prompts
    temp_prompts = []
    num_of_processes = distributed_state.num_processes
    for i in range(num_of_processes):
        temp_prompts.append([])
    for i in range(len(prompts)):
        temp_prompts[i%num_of_processes].append(prompts[i])
    prompts=temp_prompts
    del temp_prompts
    print(prompts)
    
>>>>>>> 8cef8959
    rng_state = torch.get_rng_state()
    cuda_rng_state = torch.cuda.get_rng_state() if torch.cuda.is_available() else None
    # True random sample image generation
    torch.seed()
    torch.cuda.seed()

    with torch.no_grad():
<<<<<<< HEAD
        with distributed_state.split_between_processes(per_process_prompts) as prompt_dict_lists:
             for prompt_dict in prompt_dict_lists[0]:
                 sample_image_inference(accelerator, args, pipeline, save_dir, prompt_dict, epoch, steps, controlnet=controlnet)

=======
        # with accelerator.autocast():
        with distributed_state.split_between_processes(prompts) as prompt_dict_lists:
            if accelerator.is_main_process:
                print(f"Running on main Accelerator on {torch.cuda.current_device()}")
                for prompt_dict in prompt_dict_lists[0]:
                    print(prompt_dict)
            else:
                print(f"Running on sub Accelerator on {torch.cuda.current_device()}")
                for prompt_dict in prompt_dict_lists[0]:
                    print(prompt_dict)
            for prompt_dict in prompt_dict_lists[0]:
#                if not accelerator.is_main_process:
#                    continue

                if isinstance(prompt_dict, str):
                    prompt_dict = line_to_prompt_dict(prompt_dict)

                assert isinstance(prompt_dict, dict)
                negative_prompt = prompt_dict.get("negative_prompt")
                sample_steps = prompt_dict.get("sample_steps", 30)
                width = prompt_dict.get("width", 512)
                height = prompt_dict.get("height", 512)
                scale = prompt_dict.get("scale", 7.5)
                seed = prompt_dict.get("seed")
                controlnet_image = prompt_dict.get("controlnet_image")
                prompt: str = prompt_dict.get("prompt", "")
                sampler_name: str = prompt_dict.get("sample_sampler", args.sample_sampler)

                if seed is not None:
                    torch.manual_seed(seed)
                    torch.cuda.manual_seed(seed)

                scheduler = schedulers.get(sampler_name)
                if scheduler is None:
                    scheduler = get_my_scheduler(
                        sample_sampler=sampler_name,
                        v_parameterization=args.v_parameterization,
                    )
                    schedulers[sampler_name] = scheduler
                pipeline.scheduler = scheduler

                if prompt_replacement is not None:
                    prompt = prompt.replace(prompt_replacement[0], prompt_replacement[1])
                    if negative_prompt is not None:
                        negative_prompt = negative_prompt.replace(prompt_replacement[0], prompt_replacement[1])

                if controlnet_image is not None:
                    controlnet_image = Image.open(controlnet_image).convert("RGB")
                    controlnet_image = controlnet_image.resize((width, height), Image.LANCZOS)

                height = max(64, height - height % 8)  # round to divisible by 8
                width = max(64, width - width % 8)  # round to divisible by 8
                print(f"prompt: {prompt}")
                print(f"negative_prompt: {negative_prompt}")
                print(f"height: {height}")
                print(f"width: {width}")
                print(f"sample_steps: {sample_steps}")
                print(f"scale: {scale}")
                print(f"sample_sampler: {sampler_name}")
                if seed is not None:
                    print(f"seed: {seed}")
                with accelerator.autocast():
                    latents = pipeline(
                        prompt=prompt,
                        height=height,
                        width=width,
                        num_inference_steps=sample_steps,
                        guidance_scale=scale,
                        negative_prompt=negative_prompt,
                        controlnet=controlnet,
                        controlnet_image=controlnet_image,
                    )
                print(check_vram_usage("After generate Latents"))
                with torch.cuda.device(torch.cuda.current_device()):
                    torch.cuda.empty_cache()
                image = pipeline.latents_to_image(latents)[0]
                print(check_vram_usage("After latents to image"))

                ts_str = time.strftime("%Y%m%d%H%M%S", time.localtime())
                num_suffix = f"e{epoch:06d}" if epoch is not None else f"{steps:06d}"
                seed_suffix = "" if seed is None else f"_{seed}"
                i: int = prompt_dict["enum"]
                img_filename = (
                    f"{'' if args.output_name is None else args.output_name + '_'}{num_suffix}_{i:02d}_{ts_str}{'' if seed is None else '_' + seed_suffix}.png"
                )

                image.save(os.path.join(save_dir, img_filename))
                print(check_vram_usage(f"After save {img_filename}"))

            # wandb有効時のみログを送信
                try:
                    wandb_tracker = accelerator.get_tracker("wandb")
                    try:
                        import wandb
                    except ImportError:  # 事前に一度確認するのでここはエラー出ないはず
                        raise ImportError("No wandb / wandb がインストールされていないようです")

                    wandb_tracker.log({f"sample_{i}": wandb.Image(image)})
                except:  # wandb 無効時
                    pass
>>>>>>> 8cef8959

    # clear pipeline and cache to reduce vram usage
    print(check_vram_usage("Before clear cache"))
    del pipeline
<<<<<<< HEAD
    with torch.cuda.device(torch.cuda.current_device()):
        torch.cuda.empty_cache()
=======
    print(check_vram_usage("After Del pipeline"))
    with torch.cuda.device(torch.cuda.current_device()):
        torch.cuda.empty_cache()
        print(check_vram_usage(f"After empty cache on cuda:{torch.cuda.current_device()} at end of sample image"))
>>>>>>> 8cef8959
    
    torch.set_rng_state(rng_state)
    if cuda_rng_state is not None:
        torch.cuda.set_rng_state(cuda_rng_state)
    vae.to(org_vae_device)
    print(check_vram_usage(f"After load VAE on {org_vae_device}"))

def generate_per_device_prompt_list(prompts, num_of_processes, prompt_replacement=None):
 
    # Creating list with N elements, where each element is a list of prompt_dicts, and N is the number of processess available (number of devices available)
    # prompt_dicts are assigned to lists based on order of processes, to attempt to time the image creation time to match enum order. Probably only works when steps and sampler are identical.
    per_process_prompts = [[] for i in range(num_of_processes)]
    for i, prompt in enumerate(prompts):
        if isinstance(prompt, str):
            prompt = line_to_prompt_dict(prompt)
        assert isinstance(prompt, dict)
        prompt.pop("subset", None) # Clean up subset key
        prompt["enum"] = i
        # Adds an enumerator to the dict based on prompt position. Used later to name image files. Also cleanup of extra data in original prompt dict.
        if prompt_replacement is not None:
            prompt["prompt"] = prompt["prompt"].replace(prompt_replacement[0], prompt_replacement[1])
            if prompt["negative_prompt"] is not None:
                prompt["negative_prompt"] = prompt["negative_prompt"].replace(prompt_replacement[0], prompt_replacement[1])
        # Refactor prompt replacement to here in order to simplify sample_image_inference function.
        per_process_prompts[i % num_of_processes].append(prompt)
    return per_process_prompts

def sample_image_inference(accelerator: Accelerator, args: argparse.Namespace, pipeline, save_dir, prompt_dict, epoch, steps, controlnet=None):
    assert isinstance(prompt_dict, dict)
    negative_prompt = prompt_dict.get("negative_prompt")
    sample_steps = prompt_dict.get("sample_steps", 30)
    width = prompt_dict.get("width", 512)
    height = prompt_dict.get("height", 512)
    scale = prompt_dict.get("scale", 7.5)
    seed = prompt_dict.get("seed")
    controlnet_image = prompt_dict.get("controlnet_image")
    prompt: str = prompt_dict.get("prompt", "")
    sampler_name: str = prompt_dict.get("sample_sampler", args.sample_sampler)
    
    if seed is not None:
        torch.manual_seed(seed)
        torch.cuda.manual_seed(seed)

    scheduler = get_my_scheduler(
        sample_sampler=sampler_name,
        v_parameterization=args.v_parameterization,
    )
    pipeline.scheduler = scheduler

    if controlnet_image is not None:
        controlnet_image = Image.open(controlnet_image).convert("RGB")
        controlnet_image = controlnet_image.resize((width, height), Image.LANCZOS)

    height = max(64, height - height % 8)  # round to divisible by 8
    width = max(64, width - width % 8)  # round to divisible by 8
    print(f"\nprompt: {prompt}")
    print(f"negative_prompt: {negative_prompt}")
    print(f"height: {height}")
    print(f"width: {width}")
    print(f"sample_steps: {sample_steps}")
    print(f"scale: {scale}")
    print(f"sample_sampler: {sampler_name}")
    if seed is not None:
        print(f"seed: {seed}")
    with accelerator.autocast():
        latents = pipeline(
            prompt=prompt,
            height=height,
            width=width,
            num_inference_steps=sample_steps,
            guidance_scale=scale,
            negative_prompt=negative_prompt,
            controlnet=controlnet,
            controlnet_image=controlnet_image,
        )

    image = pipeline.latents_to_image(latents)[0]
    # adding accelerator.wait_for_everyone() here should sync up and ensure that sample images are saved in the same order as the original prompt list
    ts_str = time.strftime("%Y%m%d%H%M%S", time.localtime())
    num_suffix = f"e{epoch:06d}" if epoch is not None else f"{steps:06d}"
    seed_suffix = "" if seed is None else f"_{seed}"
    i: int = prompt_dict["enum"]
    img_filename = (
        f"{'' if args.output_name is None else args.output_name + '_'}{ts_str}_{num_suffix}_{i:02d}{seed_suffix}.png"
    )

    image.save(os.path.join(save_dir, img_filename))
    if seed is not None:
        torch.seed()
        torch.cuda.seed()
    # wandb有効時のみログを送信
    try:
        wandb_tracker = accelerator.get_tracker("wandb")
        try:
            import wandb
        except ImportError:  # 事前に一度確認するのでここはエラー出ないはず
            raise ImportError("No wandb / wandb がインストールされていないようです")

        wandb_tracker.log({f"sample_{i}": wandb.Image(image)})
    except:  # wandb 無効時
        pass
# endregion




# region 前処理用


class ImageLoadingDataset(torch.utils.data.Dataset):
    def __init__(self, image_paths):
        self.images = image_paths

    def __len__(self):
        return len(self.images)

    def __getitem__(self, idx):
        img_path = self.images[idx]

        try:
            image = Image.open(img_path).convert("RGB")
            # convert to tensor temporarily so dataloader will accept it
            tensor_pil = transforms.functional.pil_to_tensor(image)
        except Exception as e:
            print(f"Could not load image path / 画像を読み込めません: {img_path}, error: {e}")
            return None

        return (tensor_pil, img_path)


# endregion


# collate_fn用 epoch,stepはmultiprocessing.Value
class collator_class:
    def __init__(self, epoch, step, dataset):
        self.current_epoch = epoch
        self.current_step = step
        self.dataset = dataset  # not used if worker_info is not None, in case of multiprocessing

    def __call__(self, examples):
        worker_info = torch.utils.data.get_worker_info()
        # worker_info is None in the main process
        if worker_info is not None:
            dataset = worker_info.dataset
        else:
            dataset = self.dataset

        # set epoch and step
        dataset.set_current_epoch(self.current_epoch.value)
        dataset.set_current_step(self.current_step.value)
        return examples[0]


class LossRecorder:
    def __init__(self):
        self.loss_list: List[float] = []
        self.loss_total: float = 0.0

    def add(self, *, epoch: int, step: int, loss: float) -> None:
        if epoch == 0:
            self.loss_list.append(loss)
        else:
            self.loss_total -= self.loss_list[step]
            self.loss_list[step] = loss
        self.loss_total += loss

    @property
    def moving_average(self) -> float:
        return self.loss_total / len(self.loss_list)<|MERGE_RESOLUTION|>--- conflicted
+++ resolved
@@ -4635,12 +4635,9 @@
 
     return prompt_dict
 
-<<<<<<< HEAD
-=======
 def check_vram_usage(at_called_point):
     return f"\nChecking VRAM usage at: {at_called_point} on CUDA Device {torch.cuda.current_device()}\ntorch.cuda.memory_allocated: {(torch.cuda.memory_allocated()/1024/1024/1024)}\ntorch.cuda.memory_reserved: {(torch.cuda.memory_reserved()/1024/1024/1024)}\ntorch.cuda.max_memory_reserved: {(torch.cuda.max_memory_reserved()/1024/1024/1024)}\n{torch.cuda.memory_summary(None, True)}\n"
 
->>>>>>> 8cef8959
 def sample_images_common(
     pipe_class,
     accelerator: Accelerator,
@@ -4672,14 +4669,7 @@
         else:
             if steps % args.sample_every_n_steps != 0 or epoch is not None:  # steps is not divisible or end of epoch
                 return
-    if accelerator.is_main_process:
-        print(f"Running on main Accelerator on {torch.cuda.current_device()}")
-
-<<<<<<< HEAD
-=======
-    else:
-        print(f"Running on sub Accelerator on {torch.cuda.current_device()}")
->>>>>>> 8cef8959
+
     distributed_state = PartialState() #testing implementation of multi gpu distributed inference
     
     print(f"\ngenerating sample images at step / サンプル画像生成 ステップ: {steps}")
@@ -4689,10 +4679,7 @@
 
     org_vae_device = vae.device  # CPUにいるはず
     vae.to(distributed_state.device)
-<<<<<<< HEAD
-
-=======
->>>>>>> 8cef8959
+
     # unwrap unet and text_encoder(s)
     unet = accelerator.unwrap_model(unet)
     if isinstance(text_encoder, (list, tuple)):
@@ -4722,11 +4709,7 @@
         sample_sampler=args.sample_sampler,
         v_parameterization=args.v_parameterization,
     )
-<<<<<<< HEAD
-    # schedulers[args.sample_sampler] = default_scheduler
-=======
-    schedulers[args.sample_sampler] = default_scheduler
->>>>>>> 8cef8959
+
     pipeline = pipe_class(
         text_encoder=text_encoder,
         vae=vae,
@@ -4741,42 +4724,11 @@
     pipeline.to(distributed_state.device)
     save_dir = args.output_dir + "/sample"
     os.makedirs(save_dir, exist_ok=True)
-<<<<<<< HEAD
     
     # Creating list with N elements, where each element is a list of prompt_dicts, and N is the number of processess available (number of devices available)
     # prompt_dicts are assigned to lists based on order of processes, to attempt to time the image creation time to match enum order. Probably only works when steps and sampler are identical.
     per_process_prompts = generate_per_device_prompt_list(prompts, num_of_processes = distributed_state.num_processes, prompt_replacement = prompt_replacement)
 
-=======
-    temp_prompts = []
-    for i, prompt_dict in enumerate(prompts):
-        if isinstance(prompt_dict, str):
-            prompt_dict = line_to_prompt_dict(prompt_dict)
-        assert isinstance(prompt_dict, dict)
-        temp_dict: dict = {}
-        temp_dict["negative_prompt"] = prompt_dict.get("negative_prompt")
-        temp_dict["sample_steps"] = prompt_dict.get("sample_steps", 30)
-        temp_dict["width"] = prompt_dict.get("width", 512)
-        temp_dict["height"] = prompt_dict.get("height", 512)
-        temp_dict["scale"] = prompt_dict.get("scale", 7.5)
-        temp_dict["seed"] = prompt_dict.get("seed")
-        temp_dict["controlnet_image"] = prompt_dict.get("controlnet_image")
-        temp_dict["prompt"]: str = prompt_dict.get("prompt", "")
-        temp_dict["sample_sampler"]: str = prompt_dict.get("sample_sampler", args.sample_sampler)
-        temp_dict["enum"] = i
-        temp_prompts.append(temp_dict)
-    prompts = temp_prompts
-    temp_prompts = []
-    num_of_processes = distributed_state.num_processes
-    for i in range(num_of_processes):
-        temp_prompts.append([])
-    for i in range(len(prompts)):
-        temp_prompts[i%num_of_processes].append(prompts[i])
-    prompts=temp_prompts
-    del temp_prompts
-    print(prompts)
-    
->>>>>>> 8cef8959
     rng_state = torch.get_rng_state()
     cuda_rng_state = torch.cuda.get_rng_state() if torch.cuda.is_available() else None
     # True random sample image generation
@@ -4784,126 +4736,16 @@
     torch.cuda.seed()
 
     with torch.no_grad():
-<<<<<<< HEAD
         with distributed_state.split_between_processes(per_process_prompts) as prompt_dict_lists:
              for prompt_dict in prompt_dict_lists[0]:
                  sample_image_inference(accelerator, args, pipeline, save_dir, prompt_dict, epoch, steps, controlnet=controlnet)
 
-=======
-        # with accelerator.autocast():
-        with distributed_state.split_between_processes(prompts) as prompt_dict_lists:
-            if accelerator.is_main_process:
-                print(f"Running on main Accelerator on {torch.cuda.current_device()}")
-                for prompt_dict in prompt_dict_lists[0]:
-                    print(prompt_dict)
-            else:
-                print(f"Running on sub Accelerator on {torch.cuda.current_device()}")
-                for prompt_dict in prompt_dict_lists[0]:
-                    print(prompt_dict)
-            for prompt_dict in prompt_dict_lists[0]:
-#                if not accelerator.is_main_process:
-#                    continue
-
-                if isinstance(prompt_dict, str):
-                    prompt_dict = line_to_prompt_dict(prompt_dict)
-
-                assert isinstance(prompt_dict, dict)
-                negative_prompt = prompt_dict.get("negative_prompt")
-                sample_steps = prompt_dict.get("sample_steps", 30)
-                width = prompt_dict.get("width", 512)
-                height = prompt_dict.get("height", 512)
-                scale = prompt_dict.get("scale", 7.5)
-                seed = prompt_dict.get("seed")
-                controlnet_image = prompt_dict.get("controlnet_image")
-                prompt: str = prompt_dict.get("prompt", "")
-                sampler_name: str = prompt_dict.get("sample_sampler", args.sample_sampler)
-
-                if seed is not None:
-                    torch.manual_seed(seed)
-                    torch.cuda.manual_seed(seed)
-
-                scheduler = schedulers.get(sampler_name)
-                if scheduler is None:
-                    scheduler = get_my_scheduler(
-                        sample_sampler=sampler_name,
-                        v_parameterization=args.v_parameterization,
-                    )
-                    schedulers[sampler_name] = scheduler
-                pipeline.scheduler = scheduler
-
-                if prompt_replacement is not None:
-                    prompt = prompt.replace(prompt_replacement[0], prompt_replacement[1])
-                    if negative_prompt is not None:
-                        negative_prompt = negative_prompt.replace(prompt_replacement[0], prompt_replacement[1])
-
-                if controlnet_image is not None:
-                    controlnet_image = Image.open(controlnet_image).convert("RGB")
-                    controlnet_image = controlnet_image.resize((width, height), Image.LANCZOS)
-
-                height = max(64, height - height % 8)  # round to divisible by 8
-                width = max(64, width - width % 8)  # round to divisible by 8
-                print(f"prompt: {prompt}")
-                print(f"negative_prompt: {negative_prompt}")
-                print(f"height: {height}")
-                print(f"width: {width}")
-                print(f"sample_steps: {sample_steps}")
-                print(f"scale: {scale}")
-                print(f"sample_sampler: {sampler_name}")
-                if seed is not None:
-                    print(f"seed: {seed}")
-                with accelerator.autocast():
-                    latents = pipeline(
-                        prompt=prompt,
-                        height=height,
-                        width=width,
-                        num_inference_steps=sample_steps,
-                        guidance_scale=scale,
-                        negative_prompt=negative_prompt,
-                        controlnet=controlnet,
-                        controlnet_image=controlnet_image,
-                    )
-                print(check_vram_usage("After generate Latents"))
-                with torch.cuda.device(torch.cuda.current_device()):
-                    torch.cuda.empty_cache()
-                image = pipeline.latents_to_image(latents)[0]
-                print(check_vram_usage("After latents to image"))
-
-                ts_str = time.strftime("%Y%m%d%H%M%S", time.localtime())
-                num_suffix = f"e{epoch:06d}" if epoch is not None else f"{steps:06d}"
-                seed_suffix = "" if seed is None else f"_{seed}"
-                i: int = prompt_dict["enum"]
-                img_filename = (
-                    f"{'' if args.output_name is None else args.output_name + '_'}{num_suffix}_{i:02d}_{ts_str}{'' if seed is None else '_' + seed_suffix}.png"
-                )
-
-                image.save(os.path.join(save_dir, img_filename))
-                print(check_vram_usage(f"After save {img_filename}"))
-
-            # wandb有効時のみログを送信
-                try:
-                    wandb_tracker = accelerator.get_tracker("wandb")
-                    try:
-                        import wandb
-                    except ImportError:  # 事前に一度確認するのでここはエラー出ないはず
-                        raise ImportError("No wandb / wandb がインストールされていないようです")
-
-                    wandb_tracker.log({f"sample_{i}": wandb.Image(image)})
-                except:  # wandb 無効時
-                    pass
->>>>>>> 8cef8959
 
     # clear pipeline and cache to reduce vram usage
-    print(check_vram_usage("Before clear cache"))
     del pipeline
-<<<<<<< HEAD
+
     with torch.cuda.device(torch.cuda.current_device()):
         torch.cuda.empty_cache()
-=======
-    print(check_vram_usage("After Del pipeline"))
-    with torch.cuda.device(torch.cuda.current_device()):
-        torch.cuda.empty_cache()
-        print(check_vram_usage(f"After empty cache on cuda:{torch.cuda.current_device()} at end of sample image"))
->>>>>>> 8cef8959
     
     torch.set_rng_state(rng_state)
     if cuda_rng_state is not None:
@@ -4979,15 +4821,23 @@
             controlnet=controlnet,
             controlnet_image=controlnet_image,
         )
-
+    print(check_vram_usage(f"After generating latents"))
+    start = time.time()
+    with torch.cuda.device(torch.cuda.current_device()):
+        torch.cuda.empty_cache()
+    end = time.time()
+    print("The time to clear cuda cache is :",
+      (end-start) * 10**3, "ms")
+    print(check_vram_usage(f"After clear cache"))
     image = pipeline.latents_to_image(latents)[0]
+    print(check_vram_usage(f"After latents to image"))
     # adding accelerator.wait_for_everyone() here should sync up and ensure that sample images are saved in the same order as the original prompt list
     ts_str = time.strftime("%Y%m%d%H%M%S", time.localtime())
     num_suffix = f"e{epoch:06d}" if epoch is not None else f"{steps:06d}"
     seed_suffix = "" if seed is None else f"_{seed}"
     i: int = prompt_dict["enum"]
     img_filename = (
-        f"{'' if args.output_name is None else args.output_name + '_'}{ts_str}_{num_suffix}_{i:02d}{seed_suffix}.png"
+        f"{'' if args.output_name is None else args.output_name + '_'}{num_suffix}_{i:02d}_{ts_str}{seed_suffix}.png"
     )
 
     image.save(os.path.join(save_dir, img_filename))
